--- conflicted
+++ resolved
@@ -143,21 +143,7 @@
   return _reply->str;
 }
 
-<<<<<<< HEAD
 // Get the integer field of the reply
-=======
-// Get string field of REDIS_REPLY_STATUS
-char* CommandReply::status_str()
-{
-  if(_reply->type!=REDIS_REPLY_STATUS)
-    throw std::runtime_error("A pointer to the reply str "\
-                             "cannot be returned because the "\
-                             "the reply type is " +
-                             redis_reply_type());
-  return _reply->str;
-}
-
->>>>>>> fa759841
 long long CommandReply::integer()
 {
     if (_reply->type != REDIS_REPLY_INTEGER)
@@ -193,9 +179,7 @@
 // Get the length of the CommandReply string field
 size_t CommandReply::str_len()
 {
-<<<<<<< HEAD
-    if(this->_reply->type!=REDIS_REPLY_STRING &&
-       this->_reply->type!=REDIS_REPLY_STATUS)
+    if(this->_reply->type!=REDIS_REPLY_STRING
         throw std::runtime_error("The length of the reply str "\
                                  "cannot be returned because the "\
                                  "the reply type is " +
@@ -203,24 +187,6 @@
     return this->_reply->len;
 }
 
-// Get field length of REDIS_REPLY_STATUS
-size_t CommandReply::status_str_len()
-{
-  if(_reply->type!=REDIS_REPLY_STATUS)
-=======
-  if(this->_reply->type!=REDIS_REPLY_STRING
-     && this->_reply->type!=REDIS_REPLY_STATUS)
->>>>>>> fa759841
-    throw std::runtime_error("The length of the reply str "\
-                             "cannot be returned because the "\
-                             "the reply type is " +
-                             redis_reply_type());
-  return _reply->len;
-}
-
-<<<<<<< HEAD
-// Get the number of elements in the CommandReply
-=======
 // Get field length of REDIS_REPLY_STATUS
 size_t CommandReply::status_str_len()
 {
@@ -232,7 +198,7 @@
   return _reply->len;
 }
 
->>>>>>> fa759841
+// Get the number of elements in the CommandReply
 size_t CommandReply::n_elements()
 {
     if (_reply->type != REDIS_REPLY_ARRAY)
