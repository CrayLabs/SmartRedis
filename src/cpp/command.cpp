/*
 * BSD 2-Clause License
 *
 * Copyright (c) 2021, Hewlett Packard Enterprise
 * All rights reserved.
 *
 * Redistribution and use in source and binary forms, with or without
 * modification, are permitted provided that the following conditions are met:
 *
 * 1. Redistributions of source code must retain the above copyright notice, this
 *    list of conditions and the following disclaimer.
 *
 * 2. Redistributions in binary form must reproduce the above copyright notice,
 *    this list of conditions and the following disclaimer in the documentation
 *    and/or other materials provided with the distribution.
 *
 * THIS SOFTWARE IS PROVIDED BY THE COPYRIGHT HOLDERS AND CONTRIBUTORS "AS IS"
 * AND ANY EXPRESS OR IMPLIED WARRANTIES, INCLUDING, BUT NOT LIMITED TO, THE
 * IMPLIED WARRANTIES OF MERCHANTABILITY AND FITNESS FOR A PARTICULAR PURPOSE ARE
 * DISCLAIMED. IN NO EVENT SHALL THE COPYRIGHT HOLDER OR CONTRIBUTORS BE LIABLE
 * FOR ANY DIRECT, INDIRECT, INCIDENTAL, SPECIAL, EXEMPLARY, OR CONSEQUENTIAL
 * DAMAGES (INCLUDING, BUT NOT LIMITED TO, PROCUREMENT OF SUBSTITUTE GOODS OR
 * SERVICES; LOSS OF USE, DATA, OR PROFITS; OR BUSINESS INTERRUPTION) HOWEVER
 * CAUSED AND ON ANY THEORY OF LIABILITY, WHETHER IN CONTRACT, STRICT LIABILITY,
 * OR TORT (INCLUDING NEGLIGENCE OR OTHERWISE) ARISING IN ANY WAY OUT OF THE USE
 * OF THIS SOFTWARE, EVEN IF ADVISED OF THE POSSIBILITY OF SUCH DAMAGE.
 */

#include "command.h"

using namespace SmartRedis;

Command::Command(const Command& cmd)
{
    *this = cmd;
}

Command& Command::operator=(const Command& cmd)
{
    if(this!=&cmd) {
        make_empty();

        this->_fields.resize(cmd._fields.size());

        // copy pointer fields and put into _fields
        this->_ptr_fields = cmd._ptr_fields;
        std::vector<std::pair<char*, size_t> >::const_iterator ptr_it =
            this->_ptr_fields.begin();
        std::vector<std::pair<char*, size_t> >::const_iterator ptr_it_end =
            this->_ptr_fields.end();
        for(; ptr_it != ptr_it_end; ptr_it++)
            this->_fields[ptr_it->second] = ptr_it->first;

        // copy _local_fields and _cmd_keys, and put the fields into _fields
        std::vector<std::pair<char*, size_t> >::const_iterator local_it =
            cmd._local_fields.begin();
        std::vector<std::pair<char*, size_t> >::const_iterator local_it_end =
            cmd._local_fields.end();
        for(; local_it != local_it_end; local_it++) {
            // allocate memory and copy a local field
            int field_size = cmd._fields[local_it->second].size();
            char* f = (char*) malloc(sizeof(char)*field_size);
            std::memcpy(f, local_it->first, sizeof(char)*field_size);
            this->_local_fields.push_back(std::pair<char*, size_t>
                                         (f, local_it->second));
            this->_fields[local_it->second] = std::string_view(f, field_size);

            if(cmd._cmd_keys.count(cmd._fields[local_it->second]) != 0) {
                // copy a command key
                this->_cmd_keys[std::string_view(f, field_size)] =
                    local_it->second;
            }
        }
    }
    return *this;
}

Command::~Command()
{
    make_empty();
}

void Command::add_field(std::string field, bool is_key)
{
    /* Copy the field string into a char* that is stored
    locally in the Command object.  The new string is not
    null terminated because the fields vector is of type
    string_view which stores the length of the string.
    If is_key is true, the key will be added to the command
    keys.
    */

    int field_size = field.size();
    char* f = (char*) malloc(sizeof(char)*(field_size+1));
    field.copy(f, field_size, 0);
    f[field_size]=0;
<<<<<<< HEAD
    this->_local_fields.push_back(std::pair<char*, size_t>
                                 (f, _fields.size()));
=======
    this->_local_fields.push_back({f, _fields.size()});
>>>>>>> 57bf0be0
    this->_fields.push_back(std::string_view(f, field_size));

    if(is_key)
        this->_cmd_keys[std::string_view(f, field_size)] =
            this->_fields.size()-1;

    return;
}

void Command::add_field(char* field, bool is_key)
{
    /* Copy the field char* into a char* that is stored
    locally in the Command object.  The new string is not
    null terminated because the fields vector is of type
    string_view which stores the length of the string.
    If is_key is true, the key will be added to the command
    keys.
    */

    int field_size = std::strlen(field);
    char* f = (char*) malloc(sizeof(char)*(field_size));
    std::memcpy(f, field, sizeof(char)*field_size);
<<<<<<< HEAD
    this->_local_fields.push_back(std::pair<char*, size_t>
                                 (f, _fields.size()));
=======
    this->_local_fields.push_back({f, _fields.size()});
>>>>>>> 57bf0be0
    this->_fields.push_back(std::string_view(f, field_size));

    if(is_key)
        this->_cmd_keys[std::string_view(f, field_size)] =
            this->_fields.size()-1;

    return;
}

void Command::add_field(const char* field, bool is_key)
{
    /* Copy the field char* into a char* that is stored
    locally in the Command object.  The new string is not
    null terminated because the fields vector is of type
    string_view which stores the length of the string.
    If is_key is true, the key will be added to the command
    keys.
    */

    int field_size = std::strlen(field);
    char* f = (char*) malloc(sizeof(char)*(field_size));
    std::memcpy(f, field, sizeof(char)*field_size);
<<<<<<< HEAD
    this->_local_fields.push_back(std::pair<char*, size_t>
                                 (f, _fields.size()));
=======
    this->_local_fields.push_back({f, _fields.size()});
>>>>>>> 57bf0be0
    this->_fields.push_back(std::string_view(f, field_size));

    if(is_key)
        this->_cmd_keys[std::string_view(f, field_size)] =
            this->_fields.size()-1;

    return;
}

void Command::add_field_ptr(char* field, size_t field_size)
{
    /* This function adds a field to the fields data
    structure without copying the data.  This means
    that the memory needs to be valid when it is later
    accessed.  This function should be used for very large
    fields.  Field pointers cannot act as Command keys.
    */
<<<<<<< HEAD
    this->_ptr_fields.push_back(std::pair<char*, size_t>
                               (field, _fields.size()));
=======
    this->_ptr_fields.push_back({field, _fields.size()});
>>>>>>> 57bf0be0
    this->_fields.push_back(std::string_view(field, field_size));
    return;
}

void Command::add_field_ptr(std::string_view field)
{
    /* This function adds a field to the fields data
    structure without copying the data.  This means
    that the memory needs to be valid when it is later
    accessed.  This function should be used for very large
    fields.  If is_key is true, the key will be added to the
    command keys.  Field pointers cannot act as Command keys.
    */
<<<<<<< HEAD
    this->_ptr_fields.push_back(std::pair<char*, size_t>
                               ((char*)field.data(), _fields.size()));
=======
    this->_ptr_fields.push_back({(char*)field.data(), _fields.size()});

>>>>>>> 57bf0be0
    this->_fields.push_back(field);
    return;
}

void Command::add_fields(const std::vector<std::string>& fields, bool is_key)
{
    /* Copy field strings into a char* that is stored
    locally in the Command object.  The new string is not
    null terminated because the fields vector is of type
    string_view which stores the length of the string
    */
    for(int i=0; i<fields.size(); i++) {
        this->add_field(fields[i], is_key);
    }
    return;
}

std::string Command::first_field()
{
    if(this->begin() == this->end())
        throw std::runtime_error("No fields exist in the Command.");
    return std::string(this->begin()->data(),
                       this->begin()->size());
}

std::string Command::to_string()
{
    Command::iterator it = this->begin();
    Command::iterator it_end = this->end();

    std::string output;
    while(it!=it_end) {
        output += " " + std::string(it->data(), it->size());
        it++;
    }
    return output;
}

Command::iterator Command::begin()
{
    return this->_fields.begin();
}

Command::const_iterator Command::cbegin()
{
    return this->_fields.cbegin();
}

Command::iterator Command::end()
{
    return this->_fields.end();
}

Command::const_iterator Command::cend()
{
    return this->_fields.cend();
}

bool Command::has_keys()
{
    return (this->_cmd_keys.size()>0);
}

std::vector<std::string> Command::get_keys() {
    /* This function returns a vector of key copies
    to the user.  Original keys are not returned
    to the user because memory management
    becomes complicated for std::string_view that
    may need to grow or decrease in size.
    */
    std::vector<std::string> keys;

    std::unordered_map<std::string_view,size_t>::iterator it =
        this->_cmd_keys.begin();
    std::unordered_map<std::string_view,size_t>::iterator it_end;
        this->_cmd_keys.end();

    while(it!=it_end) {
        keys.push_back(std::string(it->first.data(), it->first.length()));
        it++;
    }
    return keys;

}

void Command::make_empty()
{
    std::vector<std::pair<char*, size_t> >::iterator it =
        this->_local_fields.begin();
    std::vector<std::pair<char*, size_t> >::iterator it_end =
        this->_local_fields.end();
    for(; it!=it_end; it++) {
        free((*it).first);
<<<<<<< HEAD
        (*it).first = 0;
=======
        *it = {NULL,0};
>>>>>>> 57bf0be0
    }
    this->_local_fields.clear();
    this->_ptr_fields.clear();
    this->_cmd_keys.clear();
    this->_fields.clear();
}

void Command::set_exec_address_port(std::string address,
                                    uint16_t port)
{
    this -> _address = address;
    this -> _port = port;
    return;
}

std::string Command::get_address()
{
    return this -> _address;
}

uint16_t Command::get_port()
{
    return this -> _port;
}<|MERGE_RESOLUTION|>--- conflicted
+++ resolved
@@ -94,12 +94,7 @@
     char* f = (char*) malloc(sizeof(char)*(field_size+1));
     field.copy(f, field_size, 0);
     f[field_size]=0;
-<<<<<<< HEAD
-    this->_local_fields.push_back(std::pair<char*, size_t>
-                                 (f, _fields.size()));
-=======
     this->_local_fields.push_back({f, _fields.size()});
->>>>>>> 57bf0be0
     this->_fields.push_back(std::string_view(f, field_size));
 
     if(is_key)
@@ -122,12 +117,7 @@
     int field_size = std::strlen(field);
     char* f = (char*) malloc(sizeof(char)*(field_size));
     std::memcpy(f, field, sizeof(char)*field_size);
-<<<<<<< HEAD
-    this->_local_fields.push_back(std::pair<char*, size_t>
-                                 (f, _fields.size()));
-=======
     this->_local_fields.push_back({f, _fields.size()});
->>>>>>> 57bf0be0
     this->_fields.push_back(std::string_view(f, field_size));
 
     if(is_key)
@@ -150,12 +140,7 @@
     int field_size = std::strlen(field);
     char* f = (char*) malloc(sizeof(char)*(field_size));
     std::memcpy(f, field, sizeof(char)*field_size);
-<<<<<<< HEAD
-    this->_local_fields.push_back(std::pair<char*, size_t>
-                                 (f, _fields.size()));
-=======
     this->_local_fields.push_back({f, _fields.size()});
->>>>>>> 57bf0be0
     this->_fields.push_back(std::string_view(f, field_size));
 
     if(is_key)
@@ -173,12 +158,7 @@
     accessed.  This function should be used for very large
     fields.  Field pointers cannot act as Command keys.
     */
-<<<<<<< HEAD
-    this->_ptr_fields.push_back(std::pair<char*, size_t>
-                               (field, _fields.size()));
-=======
     this->_ptr_fields.push_back({field, _fields.size()});
->>>>>>> 57bf0be0
     this->_fields.push_back(std::string_view(field, field_size));
     return;
 }
@@ -192,13 +172,8 @@
     fields.  If is_key is true, the key will be added to the
     command keys.  Field pointers cannot act as Command keys.
     */
-<<<<<<< HEAD
-    this->_ptr_fields.push_back(std::pair<char*, size_t>
-                               ((char*)field.data(), _fields.size()));
-=======
     this->_ptr_fields.push_back({(char*)field.data(), _fields.size()});
 
->>>>>>> 57bf0be0
     this->_fields.push_back(field);
     return;
 }
@@ -292,11 +267,7 @@
         this->_local_fields.end();
     for(; it!=it_end; it++) {
         free((*it).first);
-<<<<<<< HEAD
-        (*it).first = 0;
-=======
         *it = {NULL,0};
->>>>>>> 57bf0be0
     }
     this->_local_fields.clear();
     this->_ptr_fields.clear();
