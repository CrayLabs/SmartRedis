--- conflicted
+++ resolved
@@ -48,7 +48,6 @@
     }
 }
 
-<<<<<<< HEAD
 // Deep copy a ConfigOptions object
 ConfigOptions* ConfigOptions::clone()
 {
@@ -57,7 +56,8 @@
     result->_int_options = _int_options;
     result->_string_options = _string_options;
     return result;
-=======
+}
+
 // ConfigOptions destructor
 ConfigOptions::~ConfigOptions()
 {
@@ -65,7 +65,6 @@
     auto nuke = [](char* buf) { delete buf; };
     std::for_each(_string_buffer_stash.begin(), _string_buffer_stash.end(), nuke);
     _string_buffer_stash.clear();
->>>>>>> b1b1cdba
 }
 
 // Instantiate ConfigOptions, getting selections from environment variables
@@ -230,13 +229,10 @@
         result = _string + + "_" + option_name;
     return result;
 }
-<<<<<<< HEAD
 
 // Clear a configuration option from the cache
 void ConfigOptions::_clearOptionFromCache(const std::string& option_name)
 {
     _int_options.erase(option_name);
     _string_options.erase(option_name);
-}
-=======
->>>>>>> b1b1cdba
+}