--- conflicted
+++ resolved
@@ -36,12 +36,6 @@
 extern "C"
 void *SmartRedisCClient(bool cluster)
 {
-<<<<<<< HEAD
-  // Return a pointer to a new Client.
-  // The user is responsible for deleting the client via DeleteCClient().
-  Client *s = new Client(cluster);
-  return reinterpret_cast<void *>(s);
-=======
 	Client *s = NULL;
 	try {
 		s = new Client(cluster);
@@ -49,19 +43,12 @@
 		s = NULL;
 	}
   return (void *)s;
->>>>>>> 91b4336a
 }
 
 // Free the memory associated with the c client.
 extern "C"
 void DeleteCClient(void *c_client)
 {
-<<<<<<< HEAD
-  // This function frees the memory associated with the c client.
-  Client *s = reinterpret_cast<Client *>(c_client);
-  if (NULL != s)
-    delete s;
-=======
   */
   // Sanity check params
   if (NULL == c_client)
@@ -70,40 +57,25 @@
   Client *s = (Client*)c_client;
   delete s;
   return;
->>>>>>> 91b4336a
 }
 
 // Put a dataset into the database.
 extern "C"
 void put_dataset(void *c_client, const void *dataset)
 {
-<<<<<<< HEAD
-  // Put a dataset into the database.
-  Client *s = reinterpret_cast<Client *>(c_client);
-  DataSet* d = reinterpret_cast<DataSet *>(const_cast<void *>(dataset));
-=======
   // Sanity check params
   if (NULL == c_client || NULL == dataset)
 	  return; // Nothing we can do, so just bail. (error reporting to come later)
 
   Client *s = (Client *)c_client;
   DataSet *d = (DataSet *)dataset;
->>>>>>> 91b4336a
   s->put_dataset(*d);
+  return;
 }
 
 // Return a pointer to a new dataset.  The user is
 // responsible for deleting the dataset via DeallocateeDataSet()
 extern "C"
-<<<<<<< HEAD
-void* get_dataset(void* c_client, const char* name, const size_t name_length)
-{
-  // Return a pointer to a new dataset.  The user is responsible for deleting
-  // the dataset via delete_dataset().
-  Client *s = reinterpret_cast<Client *>(c_client);
-  std::string dataset_name = std::string(name, name_length);
-  DataSet *dataset = new DataSet(s->get_dataset(dataset_name));
-=======
 void *get_dataset(void *c_client, const char *name,
                   const size_t name_length)
 {
@@ -119,7 +91,6 @@
   } catch (...) {
 	  dataset = NULL;
   }
->>>>>>> 91b4336a
   return (void*)dataset;
 }
 
@@ -129,12 +100,6 @@
                     const size_t name_length, const char *new_name,
                     const size_t new_name_length)
 {
-<<<<<<< HEAD
-  // Rename a dataset in the database.
-  Client *s = reinterpret_cast<Client *>(c_client);
-  std::string name_str = std::string(name, name_length);
-  std::string new_name_str = std::string(new_name, new_name_length);
-=======
   // Sanity check params
   if (NULL == c_client || NULL == src_name || NULL == new_name)
 	  return; // Nothing we can do, so just bail. (error reporting to come later)
@@ -142,8 +107,8 @@
   Client *s = (Client *)c_client;
   std::string name_str(name, name_length);
   std::string new_name_str(new_name, new_name_length);
->>>>>>> 91b4336a
   s->rename_dataset(name_str, new_name_str);
+  return;
 }
 
 // Copy a dataset from the src_name to the dest_name
@@ -153,12 +118,6 @@
                   const size_t dest_name_length
                   )
 {
-<<<<<<< HEAD
-  // Copy a dataset from teh src_name to the dest_name
-  Client *s = reinterpret_cast<Client *>(c_client);
-  std::string src_name_str = std::string(src_name, src_name_length);
-  std::string dest_name_str = std::string(dest_name, dest_name_length);
-=======
   // Sanity check params
   if (NULL == c_client || NULL == src_name || NULL == dest_name)
 	  return; // Nothing we can do, so just bail. (error reporting to come later)
@@ -166,19 +125,12 @@
   Client *s = (Client *)c_client;
   std::string src_name_str(src_name, src_name_length);
   std::string dest_name_str(dest_name, dest_name_length);
->>>>>>> 91b4336a
   s->copy_dataset(src_name_str, dest_name_str);
+  return;
 }
 
 // Delete a dataset (all metadata and tensors) from the database.
 extern "C"
-<<<<<<< HEAD
-void delete_dataset(void* c_client, const char* name, const size_t name_length)
-{
-  // Delete a dataset (all metadata and tensors) from the database.
-  Client *s = reinterpret_cast<Client *>(c_client);
-  std::string dataset_name = std::string(name, name_length);
-=======
 void delete_dataset(void *c_client, const char *name,
                     const size_t name_length)
 {
@@ -188,8 +140,8 @@
 
   Client *s = (Client *)c_client;
   std::string dataset_name(name, name_length);
->>>>>>> 91b4336a
   s->delete_dataset(dataset_name);
+  return;
 }
 
 // Put a tensor of a specified type into the database
@@ -203,15 +155,6 @@
                 const CTensorType type,
                 const CMemoryLayout mem_layout)
 {
-<<<<<<< HEAD
-  // Put a tensor of a specified type into the database
-  Client *s = reinterpret_cast<Client *>(c_client);
-  std::string key_str = std::string(key, key_length);
-
-  std::vector<size_t> dims_vec;
-  for (size_t i = 0; i < n_dims; i++)
-    dims_vec.push_back(dims[i]);
-=======
   // Sanity check params
   if (NULL == c_client || NULL == key || NULL == data || NULL == dims)
 	  return; // Nothing we can do, so just bail. (error reporting to come later)
@@ -221,11 +164,11 @@
 
   std::vector<size_t> dims_vec;
   dims_vec.assign(dims, dims + n_dims);
->>>>>>> 91b4336a
 
   s->put_tensor(key_str, data, dims_vec,
                 convert_tensor_type(type),
                 convert_layout(mem_layout));
+  return;
 }
 
 // Get a tensor of a specified type from the database
@@ -239,11 +182,6 @@
                 CTensorType *type,
                 const CMemoryLayout mem_layout)
 {
-<<<<<<< HEAD
-  // Get a tensor of a specified type from the database
-  Client *s = reinterpret_cast<Client *>(c_client);
-  std::string key_str = std::string(key, key_length);
-=======
   // Sanity check params
   if (NULL == c_client || NULL == key || NULL == result || NULL == dims ||
 	  NULL == n_dims)
@@ -251,13 +189,13 @@
 
   Client *s = (Client *)c_client;
   std::string key_str(key, key_length);
->>>>>>> 91b4336a
 
   TensorType t_type;
   s->get_tensor(key_str, *result, *dims, *n_dims,
                 t_type, convert_layout(mem_layout));
 
   *type = convert_tensor_type(t_type);
+  return;
 }
 
 // Get a tensor of a specified type from the database
@@ -272,16 +210,6 @@
                    const CTensorType type,
                    const CMemoryLayout mem_layout)
 {
-<<<<<<< HEAD
-  // Get a tensor of a specified type from the database and put the values
-  // into the user provided memory space.
-  Client *s = reinterpret_cast<Client *>(c_client);
-  std::string key_str = std::string(key, key_length);
-
-  std::vector<size_t> dims_vec;
-  for (size_t i = 0; i < n_dims; i++)
-    dims_vec.push_back(dims[i]);
-=======
   // Sanity check params
   if (NULL == c_client || NULL == key || NULL == result || NULL == dims)
 	  return; // Nothing we can do, so just bail. (error reporting to come later)
@@ -291,11 +219,11 @@
 
   std::vector<size_t> dims_vec;
   dims_vec.assign(dims, dims + n_dims);
->>>>>>> 91b4336a
 
   s->unpack_tensor(key_str, result, dims_vec,
                    convert_tensor_type(type),
                    convert_layout(mem_layout));
+  return;
 }
 
 // Rename a tensor from key to new_key
@@ -304,12 +232,6 @@
                    const size_t key_length, const char *new_key,
                    const size_t new_key_length)
 {
-<<<<<<< HEAD
-  // This function renames a tensor from key to new_key
-  Client *s = reinterpret_cast<Client *>(c_client);
-  std::string key_str = std::string(key, key_length);
-  std::string new_key_str = std::string(new_key, new_key_length);
-=======
   // Sanity check params
   if (NULL == c_client || NULL == key || NULL == new_key)
 	  return; // Nothing we can do, so just bail. (error reporting to come later)
@@ -317,19 +239,12 @@
   Client *s = (Client *)c_client;
   std::string key_str(key, key_length);
   std::string new_key_str(new_key, new_key_length);
->>>>>>> 91b4336a
   s->rename_tensor(key_str, new_key_str);
+  return;
 }
 
 // Delete a tensor from the database.
 extern "C"
-<<<<<<< HEAD
-void delete_tensor(void* c_client, const char* key, const size_t key_length)
-{
-  // This function deletes a tensor from the database.
-  Client *s = reinterpret_cast<Client *>(c_client);
-  std::string key_str = std::string(key, key_length);
-=======
 void delete_tensor(void *c_client, const char *key,
                    const size_t key_length)
 {
@@ -339,8 +254,8 @@
 
   Client *s = (Client *)c_client;
   std::string key_str(key, key_length);
->>>>>>> 91b4336a
   s->delete_tensor(key_str);
+  return;
 }
 
 // Copy a tensor from src_name to dest_name.
@@ -351,12 +266,6 @@
                  const char *dest_name,
                  const size_t dest_name_length)
 {
-<<<<<<< HEAD
-  // This function copies a tensor from src_name to dest_name.
-  Client *s = reinterpret_cast<Client *>(c_client);
-  std::string src_str = std::string(src_name, src_name_length);
-  std::string dest_str = std::string(dest_name, dest_name_length);
-=======
   // Sanity check params
   if (NULL == c_client || NULL == src_name || NULL == dest_name)
 	  return; // Nothing we can do, so just bail. (error reporting to come later)
@@ -364,8 +273,8 @@
   Client *s = (Client *)c_client;
   std::string src_str(src_name, src_name_length);
   std::string dest_str(dest_name, dest_name_length);
->>>>>>> 91b4336a
   s->copy_tensor(src_str, dest_str);
+  return;
 }
 
 // Set a model stored in a binary file.
@@ -382,15 +291,6 @@
                          const char **outputs, const size_t *output_lengths,
                          const size_t n_outputs)
 {
-<<<<<<< HEAD
-  // This function sets a model stored in a binary file.
-  Client *s = reinterpret_cast<Client *>(c_client);
-  std::string key_str = std::string(key, key_length);
-  std::string model_file_str = std::string(model_file, model_file_length);
-  std::string backend_str = std::string(backend, backend_length);
-  std::string device_str = std::string(device, device_length);
-  std::string tag_str = std::string(tag, tag_length);
-=======
   // Sanity check params
   if (NULL == c_client || NULL == key || NULL == model_file || NULL == backend ||
 	  NULL == device || NULL == tag || NULL == inputs || NULL == input_lengths ||
@@ -403,7 +303,6 @@
   std::string backend_str(backend, backend_length);
   std::string device_str(device, device_length);
   std::string tag_str(tag, tag_length);
->>>>>>> 91b4336a
 
   // Catch the case where an empty string was sent (default C++ client behavior)
   std::vector<std::string> input_vec();
@@ -429,6 +328,7 @@
   s->set_model_from_file(key_str, model_file_str, backend_str, device_str,
                          batch_size, min_batch_size, tag_str, input_vec,
                          output_vec);
+  return;
 }
 
 // Set a model stored in a buffer c-string.
@@ -445,15 +345,6 @@
                const char **outputs, const size_t *output_lengths,
                const size_t n_outputs)
 {
-<<<<<<< HEAD
-  // Set a model stored in a buffer c-string.
-  Client *s = reinterpret_cast<Client *>(c_client);
-  std::string key_str = std::string(key, key_length);
-  std::string model_str = std::string(model, model_length);
-  std::string backend_str = std::string(backend, backend_length);
-  std::string device_str = std::string(device, device_length);
-  std::string tag_str = std::string(tag, tag_length);
-=======
   // Sanity check params
   if (NULL == c_client || NULL == key || NULL == model || NULL == backend ||
 	  NULL == device || NULL == tag || NULL == inputs || NULL == input_lengths ||
@@ -466,7 +357,6 @@
   std::string backend_str(backend, backend_length);
   std::string device_str(device, device_length);
   std::string tag_str(tag, tag_length);
->>>>>>> 91b4336a
 
   // Catch the case where an empty string was sent (default C++ client behavior)
   std::vector<std::string> input_vec();
@@ -492,6 +382,7 @@
   s->set_model(key_str, model_str, backend_str, device_str,
                batch_size, min_batch_size, tag_str, input_vec,
                output_vec);
+  return;
 }
 
 // Retrieve the model and model length from the database
@@ -501,12 +392,6 @@
 					  const size_t key_length,
 					  size_t *model_length)
 {
-<<<<<<< HEAD
-  // Retrieve the model and model length from the database
-  Client *s = reinterpret_cast<Client *>(c_client);
-  std::string key_str = std::string(key, key_length);
-  std::string_view model_str_view = s->get_model(key_str);
-=======
   // Sanity check params
   if (NULL == c_client || NULL == key || NULL == model_length)
 	  return; // Nothing we can do, so just bail. (error reporting to come later)
@@ -514,7 +399,6 @@
   Client *s = (Client *)c_client;
   std::string key_str(key, key_length);
   std::string_view model_str_view(s->get_model(key_str));
->>>>>>> 91b4336a
   const char *model = model_str_view.data();
   (*model_length) = model_str_view.size();
   return model;
@@ -530,14 +414,6 @@
                           const char *script_file,
                           const size_t script_file_length)
 {
-<<<<<<< HEAD
-  // Put a script in the database that is stored in a file.
-  Client* s = (Client *)c_client;
-  std::string key_str = std::string(key, key_length);
-  std::string device_str = std::string(device, device_length);
-  std::string script_file_str = std::string(script_file,
-                                            script_file_length);
-=======
   // Sanity check params
   if (NULL == c_client || NULL == key || NULL == device || NULL == script_file)
 	  return; // Nothing we can do, so just bail. (error reporting to come later)
@@ -546,8 +422,8 @@
   std::string key_str(key, key_length);
   std::string device_str(device, device_length);
   std::string script_file_str(script_file, script_file_length);
->>>>>>> 91b4336a
   s->set_script_from_file(key_str, device_str, script_file_str);
+  return;
 }
 
 // Put a script in the database that is stored in a string.
@@ -560,13 +436,6 @@
                 const char *script,
                 const size_t script_length)
 {
-<<<<<<< HEAD
-  // Put a script in the database from a string
-  Client *s = reinterpret_cast<Client *>(c_client);
-  std::string key_str = std::string(key, key_length);
-  std::string device_str = std::string(device, device_length);
-  std::string script_str = std::string(script, script_length);
-=======
   // Sanity check params
   if (NULL == c_client || NULL == key || NULL == device || NULL == script)
 	  return; // Nothing we can do, so just bail. (error reporting to come later)
@@ -576,8 +445,8 @@
   std::string key_str(key, key_length);
   std::string device_str(device, device_length);
   std::string script_str(script, script_length);
->>>>>>> 91b4336a
   s->set_script(key_str, device_str, script_str);
+  return;
 }
 
 // Retrieve the script stored in the database
@@ -588,12 +457,6 @@
                 const char **script,
 				size_t *script_length)
 {
-<<<<<<< HEAD
-  // Get the script stored in the database
-  Client *s = reinterpret_cast<Client *>(c_client);
-  std::string key_str = std::string(key, key_length);
-  std::string_view script_str_view = s->get_script(key_str);
-=======
   // Sanity check params
   if (NULL == c_client || NULL == key || NULL == script || NULL == script_length)
 	  return; // Nothing we can do, so just bail. (error reporting to come later)
@@ -601,9 +464,9 @@
   Client *s = (Client *)c_client;
   std::string key_str(key, key_length);
   std::string_view script_str_view(s->get_script(key_str));
->>>>>>> 91b4336a
   (*script) = script_str_view.data();
   (*script_length) = script_str_view.size();
+  return;
 }
 
 // Run  a script function in the database
@@ -620,20 +483,6 @@
                 const size_t *output_lengths,
                 const size_t n_outputs)
 {
-<<<<<<< HEAD
-  // Run a script function in the database
-  Client *s = reinterpret_cast<Client *>(c_client);
-  std::string key_str = std::string(key, key_length);
-  std::string function_str = std::string(function, function_length);
-
-  std::vector<std::string> input_vec;
-  for (size_t i = 0; i < n_inputs; i++)
-    input_vec.push_back(std::string(inputs[i], input_lengths[i]));
-
-  std::vector<std::string> output_vec;
-  for (size_t i = 0; i < n_outputs; i++)
-    output_vec.push_back(std::string(outputs[i], output_lengths[i]));
-=======
   // Sanity check params
   if (NULL == c_client || NULL == key || NULL == function || NULL == inputs ||
 	  NULL == input_lengths || NULL == outputs || NULL == output_lengths) {
@@ -662,10 +511,10 @@
 		  output_vec.push_back(std::string(""));
 	}
   }
->>>>>>> 91b4336a
 
   Client *s = (Client *)c_client;
   s->run_script(key_str, function_str, input_vec, output_vec);
+  return;
 }
 
 // Run a model in the database
@@ -680,19 +529,6 @@
                const size_t *output_lengths,
                const size_t n_outputs)
 {
-<<<<<<< HEAD
-  //  Run a model in the database
-  Client *s = reinterpret_cast<Client *>(c_client);
-  std::string key_str = std::string(key, key_length);
-
-  std::vector<std::string> input_vec;
-  for (size_t i = 0; i < n_inputs; i++)
-    input_vec.push_back(std::string(inputs[i], input_lengths[i]));
-
-  std::vector<std::string> output_vec;
-  for (size_t i = 0; i < n_outputs; i++)
-    output_vec.push_back(std::string(outputs[i], output_lengths[i]));
-=======
   // Sanity check params
   if (NULL == c_client || NULL == key || NULL == inputs || NULL == input_lengths ||
 	  NULL == outputs || NULL == output_lengths) {
@@ -720,21 +556,14 @@
 		  output_vec.push_back(std::string(""));
 	}
   }
->>>>>>> 91b4336a
 
   Client *s = (Client *)c_client;
   s->run_model(key_str, input_vec, output_vec);
+  return;
 }
 
 // Check whether a key exists in the database
 extern "C"
-<<<<<<< HEAD
-bool key_exists(void* c_client, const char* key, const size_t key_length)
-{
-  // Check whether a key exists
-  Client *s = reinterpret_cast<Client *>(c_client);
-  std::string key_str = std::string(key, key_length);
-=======
 bool key_exists(void *c_client, const char *key, const size_t key_length)
 {
   // Sanity check params
@@ -743,19 +572,11 @@
 
   Client *s = (Client *)c_client;
   std::string key_str(key, key_length);
->>>>>>> 91b4336a
   return s->key_exists(key_str);
 }
 
 // Check whether a model exists in the database
 extern "C"
-<<<<<<< HEAD
-bool model_exists(void* c_client, const char* name, const size_t name_length)
-{
-  // Check whether a model exists
-  Client *s = reinterpret_cast<Client *>(c_client);
-  std::string name_str = std::string(name, name_length);
-=======
 bool model_exists(void *c_client, const char *name, const size_t name_length)
 {
   // Sanity check params
@@ -764,7 +585,6 @@
 
   Client *s = (Client *)c_client;
   std::string name_str(name, name_length);
->>>>>>> 91b4336a
   return s->model_exists(name_str);
 }
 
@@ -772,18 +592,12 @@
 extern "C"
 bool tensor_exists(void *c_client, const char *name, const size_t name_length)
 {
-<<<<<<< HEAD
-  // Check whether a tensor exists
-  Client *s = reinterpret_cast<Client *>(c_client);
-  std::string name_str = std::string(name, name_length);
-=======
   // Sanity check params
   if (NULL == c_client || NULL == name)
 	  return false;
 
   Client *s = (Client *)c_client;
   std::string name_str(name, name_length);
->>>>>>> 91b4336a
   return s->tensor_exists(name_str);
 }
 
@@ -795,18 +609,12 @@
               const int poll_frequency_ms,
 			  const int num_tries)
 {
-<<<<<<< HEAD
-  // Poll to wait until a key exists
-  Client *s = reinterpret_cast<Client *>(c_client);
-  std::string key_str = std::string(key, key_length);
-=======
   // Sanity check params
   if (NULL == c_client)
 	  return false;
 
   Client *s = (Client *)c_client;
   std::string key_str(key, key_length);
->>>>>>> 91b4336a
   return s->poll_key(key_str, poll_frequency_ms, num_tries);
 }
 
@@ -818,12 +626,6 @@
 				const int poll_frequency_ms,
 				const int num_tries)
 {
-<<<<<<< HEAD
-  // Poll to wait until a tensor exists
-  Client *s = reinterpret_cast<Client *>(c_client);
-  std::string name_str = std::string(name, name_length);
-  return s->poll_tensor(name_str, poll_frequency_ms, num_tries);
-=======
   // Sanity check params
   if (NULL == c_client || NULL == name)
 	  return false;
@@ -831,7 +633,6 @@
   Client *s = (Client *)c_client;
   std::string name_str(name, name_length);
   return s->poll_model(name_str, poll_frequency_ms, num_tries);
->>>>>>> 91b4336a
 }
 
 // Delay until a tensor exists in the database
@@ -842,12 +643,6 @@
                  const int poll_frequency_ms,
 				 const int num_tries)
 {
-<<<<<<< HEAD
-  // Poll to wait until a model exists
-  Client *s = reinterpret_cast<Client *>(c_client);
-  std::string name_str = std::string(name, name_length);
-  return s->poll_model(name_str, poll_frequency_ms, num_tries);
-=======
   // Sanity check params
   if (NULL == c_client || NULL == name)
 	  return false;
@@ -855,18 +650,10 @@
   Client *s = (Client *)c_client;
   std::string name_str(name, name_length);
   return s->poll_tensor(name_str, poll_frequency_ms, num_tries);
->>>>>>> 91b4336a
 }
 
 // Establish a data source
 extern "C"
-<<<<<<< HEAD
-void use_model_ensemble_prefix(void* c_client, bool use_prefix)
-{
-  // Control use of a model ensemble prefix
-  Client *s = reinterpret_cast<Client *>(c_client);
-  s->use_model_ensemble_prefix(use_prefix);
-=======
 void set_data_source(void *c_client,
                      const char *source_id,
 					 const size_t source_id_length)
@@ -879,48 +666,30 @@
   std::string source_id_str(source_id, source_id_length);
   s->set_data_source(source_id_str);
   return;
->>>>>>> 91b4336a
 }
 
 // Control whether a model ensemble prefix is used
 extern "C"
-<<<<<<< HEAD
-void use_tensor_ensemble_prefix(void* c_client, bool use_prefix)
-{
-  // Control use of a tensor ensemble prefix
-  Client *s = reinterpret_cast<Client *>(c_client);
+void use_model_ensemble_prefix(void *c_client, bool use_prefix)
+{
+  // Sanity check params
+  if (NULL == c_client)
+	  return; // Nothing we can do, so just bail. (error reporting to come later)
+
+  Client *s = (Client *)c_client;
+  s->use_model_ensemble_prefix(use_prefix);
+  return;
+}
+
+// Control whether a tensor ensemble prefix is used
+extern "C"
+void use_tensor_ensemble_prefix(void *c_client, bool use_prefix)
+{
+  // Sanity check params
+  if (NULL == c_client)
+	  return; // Nothing we can do, so just bail. (error reporting to come later)
+
+  Client *s = (Client *)c_client;
   s->use_tensor_ensemble_prefix(use_prefix);
-=======
-void use_model_ensemble_prefix(void *c_client, bool use_prefix)
-{
-  // Sanity check params
-  if (NULL == c_client)
-	  return; // Nothing we can do, so just bail. (error reporting to come later)
-
-  Client *s = (Client *)c_client;
-  s->use_model_ensemble_prefix(use_prefix);
-  return;
->>>>>>> 91b4336a
-}
-
-// Control whether a tensor ensemble prefix is used
-extern "C"
-<<<<<<< HEAD
-void set_data_source(void* c_client, const char* source_id, const size_t source_id_length)
-{
-  // Establish a data source
-  Client *s = reinterpret_cast<Client *>(c_client);
-  std::string source_id_str = std::string(source_id, source_id_length);
-  s->set_data_source(source_id_str);
-=======
-void use_tensor_ensemble_prefix(void *c_client, bool use_prefix)
-{
-  // Sanity check params
-  if (NULL == c_client)
-	  return; // Nothing we can do, so just bail. (error reporting to come later)
-
-  Client *s = (Client *)c_client;
-  s->use_tensor_ensemble_prefix(use_prefix);
-  return;
->>>>>>> 91b4336a
+  return;
 }