# BSD 2-Clause License
#
# Copyright (c) 2021-2022, Hewlett Packard Enterprise
# All rights reserved.
#
# Redistribution and use in source and binary forms, with or without
# modification, are permitted provided that the following conditions are met:
#
# 1. Redistributions of source code must retain the above copyright notice, this
#    list of conditions and the following disclaimer.
#
# 2. Redistributions in binary form must reproduce the above copyright notice,
#    this list of conditions and the following disclaimer in the documentation
#    and/or other materials provided with the distribution.
#
# THIS SOFTWARE IS PROVIDED BY THE COPYRIGHT HOLDERS AND CONTRIBUTORS "AS IS"
# AND ANY EXPRESS OR IMPLIED WARRANTIES, INCLUDING, BUT NOT LIMITED TO, THE
# IMPLIED WARRANTIES OF MERCHANTABILITY AND FITNESS FOR A PARTICULAR PURPOSE ARE
# DISCLAIMED. IN NO EVENT SHALL THE COPYRIGHT HOLDER OR CONTRIBUTORS BE LIABLE
# FOR ANY DIRECT, INDIRECT, INCIDENTAL, SPECIAL, EXEMPLARY, OR CONSEQUENTIAL
# DAMAGES (INCLUDING, BUT NOT LIMITED TO, PROCUREMENT OF SUBSTITUTE GOODS OR
# SERVICES; LOSS OF USE, DATA, OR PROFITS; OR BUSINESS INTERRUPTION) HOWEVER
# CAUSED AND ON ANY THEORY OF LIABILITY, WHETHER IN CONTRACT, STRICT LIABILITY,
# OR TORT (INCLUDING NEGLIGENCE OR OTHERWISE) ARISING IN ANY WAY OUT OF THE USE
# OF THIS SOFTWARE, EVEN IF ADVISED OF THE POSSIBILITY OF SUCH DAMAGE.

try:
    import xarray as xr
except:
    xr = None
from .dataset import Dataset
from .util import Dtypes, exception_handler, typecheck
from itertools import permutations
from .error import *

# ----helper function -----
def get_data(dataset, name, type):
    return dataset.get_meta_strings(f"_xarray_{name}_{type}_names")[0].split(",")


def typecheck_stringlist(names, strings_name, string_name):
    typecheck(names, strings_name, list)
    for name in names:
        typecheck(name, string_name, str)
        # Check if empty
        if string_name == "":
            raise RedisRuntimeError
<<<<<<< HEAD

class DatasetConverter:
=======
>>>>>>> 6a4ec9a6


class DatasetConverter:
    @staticmethod
<<<<<<< HEAD
    def add_metadata_for_xarray(dataset, data_names, dim_names, coord_names=None, attr_names=None):
        """Extract metadata from a SmartRedis dataset and add it to
            dataformat specific fieldnames

            :param dataset: a Dataset instance
            :type dataset: Dataset
            :param data_names: variable data field name
            :type data_names: list[str] or str
            :param dim_names: dimension field names.
            :type dim_names: list[str]
            :param coord_names: coordinate field names. Defaults to None.
            :type coord_names: list[str], optional
            :param attr_names: attribute field names. Defaults to None.
            :type attr_names: list[str], optional
=======
    def add_metadata_for_xarray(
        dataset, data_names, dim_names, coord_names=None, attr_names=None
    ):
        """Extract metadata from a SmartRedis dataset and add it to
        dataformat specific fieldnames

        :param dataset: a Dataset instance
        :type dataset: Dataset
        :param data_names: variable data field name
        :type data_names: list[str] or str
        :param dim_names: dimension field names.
        :type dim_names: list[str]
        :param coord_names: coordinate field names. Defaults to None.
        :type coord_names: list[str], optional
        :param attr_names: attribute field names. Defaults to None.
        :type attr_names: list[str], optional
>>>>>>> 6a4ec9a6
        """

        if type(data_names) == str:
            data_names = [data_names]
        if type(dim_names) == str:
            dim_names = [dim_names]
        if type(coord_names) == str:
            coord_names = [coord_names]
        if type(attr_names) == str:
            attr_names = [attr_names]

        typecheck(dataset, "dataset", Dataset)
<<<<<<< HEAD
        typechecking(data_names, "data_names","data_name")
        typechecking(dim_names, "dim_names","dim_name")
=======
        typecheck_stringlist(data_names, "data_names", "data_name")
        typecheck_stringlist(dim_names, "dim_names", "dim_name")
>>>>>>> 6a4ec9a6
        if coord_names:
            typecheck_stringlist(coord_names, "coord_names", "coord_name")
        if attr_names:
<<<<<<< HEAD
            typechecking(attr_names, "attr_names","attr_name")

        args = [dim_names, coord_names, attr_names]
        sargs = ['dim_names','coord_names','attr_names']

        for name in data_names:
            dataset.add_meta_string("_xarray_data_names",name)
            for (arg,sarg) in zip(args,sargs):
                if isinstance(arg,list):
=======
            typecheck_stringlist(attr_names, "attr_names", "attr_name")

        args = [dim_names, coord_names, attr_names]
        sargs = ["dim_names", "coord_names", "attr_names"]

        for name in data_names:
            dataset.add_meta_string("_xarray_data_names", name)
            for (arg, sarg) in zip(args, sargs):
                if isinstance(arg, list):
>>>>>>> 6a4ec9a6
                    values = []
                    for val in arg:
                        values.append(val)
                    arg_field = ",".join(values)
                    dataset.add_meta_string(f"_xarray_{name}_{sarg}", arg_field)
                else:
                    if arg:
<<<<<<< HEAD
                        dataset.add_meta_string(f"_xarray_{name}_{sarg}",arg)
                    else:
                        dataset.add_meta_string(f"_xarray_{name}_{sarg}","null")
=======
                        dataset.add_meta_string(f"_xarray_{name}_{sarg}", arg)
                    else:
                        dataset.add_meta_string(f"_xarray_{name}_{sarg}", "null")
>>>>>>> 6a4ec9a6

    @staticmethod
    def transform_to_xarray(dataset):
        """Transform a SmartRedis Dataset, with the appropriate metadata,
        to an Xarray Dataarray

        :param dataset: a Dataset instance
        :type dataset: Dataset

        :return: a dictionary of keys as the data field name and the
        value as the built Xarray DataArray constructed using
        fieldnames and appropriately formatted metadata.
        rtype: dict
        """

        if (not xr):
            raise RedisRuntimeError("Optional package must be installed")

        typecheck(dataset, "dataset", Dataset)

<<<<<<< HEAD
        coord_dict= {}
=======
        coord_dict = {}
>>>>>>> 6a4ec9a6
        coord_final = {}
        variable_names = dataset.get_meta_strings("_xarray_data_names")

        # Check for data names that are equal to coordinate names. If any matches
        # are found, then those data variables are treated as coordinates variables
<<<<<<< HEAD
        for tensor_name,d in list(permutations(variable_names,2)):
            for coordname in get_data(dataset,tensor_name,'coord'):
                if d == coordname:
                    # Remove coordinate data names from data names
                    if d in variable_names:
                        variable_names.remove(d)
                    # Get coordinate dimensions in the appropriate format for Xarray
                    coord_dims = []
                    for coord_dim_field_name in get_data(dataset,d,'dim'):
=======
        for tensor_name, tensor_dname in list(permutations(variable_names, 2)):
            for coordname in get_data(dataset, tensor_name, "coord"):
                if tensor_dname == coordname:
                    # Remove coordinate data names from data names
                    if tensor_dname in variable_names:
                        variable_names.remove(tensor_dname)
                    # Get coordinate dimensions in the appropriate format for Xarray
                    coord_dims = []
                    for coord_dim_field_name in get_data(dataset, tensor_dname, "dim"):
>>>>>>> 6a4ec9a6
                        coord_dims.append(
                            dataset.get_meta_strings(coord_dim_field_name)[0]
                        )
                    # Get coordinate attributes in the appropriate format for Xarray
                    coord_attrs = {}
<<<<<<< HEAD
                    for coord_attr_field_name in get_data(dataset,d,'attr'):
                        fieldname = dataset.get_meta_strings(coord_attr_field_name)[0]
                        coord_attrs[coord_attr_field_name] = fieldname
                    # Add dimensions, data, and attributes to the coordinate variable
                    coord_dict[d] = (coord_dims,dataset.get_tensor(d),coord_attrs)
=======
                    for coord_attr_field_name in get_data(
                        dataset, tensor_dname, "attr"
                    ):
                        fieldname = dataset.get_meta_strings(coord_attr_field_name)[0]
                        coord_attrs[coord_attr_field_name] = fieldname
                    # Add dimensions, data, and attributes to the coordinate variable
                    coord_dict[tensor_dname] = (
                        coord_dims,
                        dataset.get_tensor(tensor_dname),
                        coord_attrs,
                    )
>>>>>>> 6a4ec9a6
                    # Add coordinate names and relative values in the appropriate
                    # form to add to Xarray coords variable
                    coord_final[tensor_name] = coord_dict

        ret_xarray = {}
<<<<<<< HEAD
        for variable_name in variable_names: # for variable_name in variable_names
            data_final = dataset.get_tensor(variable_name)
            dims_final=[]
            # Extract dimensions in correct form
            for dim_field_name in get_data(dataset,variable_name,'dim'):
                dims_final.append(dataset.get_meta_strings(dim_field_name)[0])
            attrs_final = {}
            #Extract attributes in correct form
            for attr_field_name in get_data(dataset,variable_name,'attr'):
=======
        for variable_name in variable_names:
            data_final = dataset.get_tensor(variable_name)
            dims_final = []
            # Extract dimensions in correct form
            for dim_field_name in get_data(dataset, variable_name, "dim"):
                dims_final.append(dataset.get_meta_strings(dim_field_name)[0])
            attrs_final = {}
            # Extract attributes in correct form
            for attr_field_name in get_data(dataset, variable_name, "attr"):
>>>>>>> 6a4ec9a6
                fieldname = dataset.get_meta_strings(attr_field_name)[0]
                attrs_final[attr_field_name] = fieldname
            # Add coordinates to the correct data name
            for name in coord_final.keys():
                if name == variable_name:
                    coords_final = coord_final.get(name)

            # Construct a xr.DataArray using extracted dataset data,
            # append the dataarray to corresponding variable names
            ret_xarray[variable_name] = xr.DataArray(
                name=variable_name,
                data=data_final,
                coords=coords_final,
                dims=dims_final,
                attrs=attrs_final,
            )

        return ret_xarray<|MERGE_RESOLUTION|>--- conflicted
+++ resolved
@@ -45,31 +45,10 @@
         # Check if empty
         if string_name == "":
             raise RedisRuntimeError
-<<<<<<< HEAD
-
-class DatasetConverter:
-=======
->>>>>>> 6a4ec9a6
 
 
 class DatasetConverter:
     @staticmethod
-<<<<<<< HEAD
-    def add_metadata_for_xarray(dataset, data_names, dim_names, coord_names=None, attr_names=None):
-        """Extract metadata from a SmartRedis dataset and add it to
-            dataformat specific fieldnames
-
-            :param dataset: a Dataset instance
-            :type dataset: Dataset
-            :param data_names: variable data field name
-            :type data_names: list[str] or str
-            :param dim_names: dimension field names.
-            :type dim_names: list[str]
-            :param coord_names: coordinate field names. Defaults to None.
-            :type coord_names: list[str], optional
-            :param attr_names: attribute field names. Defaults to None.
-            :type attr_names: list[str], optional
-=======
     def add_metadata_for_xarray(
         dataset, data_names, dim_names, coord_names=None, attr_names=None
     ):
@@ -86,7 +65,6 @@
         :type coord_names: list[str], optional
         :param attr_names: attribute field names. Defaults to None.
         :type attr_names: list[str], optional
->>>>>>> 6a4ec9a6
         """
 
         if type(data_names) == str:
@@ -99,27 +77,11 @@
             attr_names = [attr_names]
 
         typecheck(dataset, "dataset", Dataset)
-<<<<<<< HEAD
-        typechecking(data_names, "data_names","data_name")
-        typechecking(dim_names, "dim_names","dim_name")
-=======
         typecheck_stringlist(data_names, "data_names", "data_name")
         typecheck_stringlist(dim_names, "dim_names", "dim_name")
->>>>>>> 6a4ec9a6
         if coord_names:
             typecheck_stringlist(coord_names, "coord_names", "coord_name")
         if attr_names:
-<<<<<<< HEAD
-            typechecking(attr_names, "attr_names","attr_name")
-
-        args = [dim_names, coord_names, attr_names]
-        sargs = ['dim_names','coord_names','attr_names']
-
-        for name in data_names:
-            dataset.add_meta_string("_xarray_data_names",name)
-            for (arg,sarg) in zip(args,sargs):
-                if isinstance(arg,list):
-=======
             typecheck_stringlist(attr_names, "attr_names", "attr_name")
 
         args = [dim_names, coord_names, attr_names]
@@ -129,7 +91,6 @@
             dataset.add_meta_string("_xarray_data_names", name)
             for (arg, sarg) in zip(args, sargs):
                 if isinstance(arg, list):
->>>>>>> 6a4ec9a6
                     values = []
                     for val in arg:
                         values.append(val)
@@ -137,15 +98,9 @@
                     dataset.add_meta_string(f"_xarray_{name}_{sarg}", arg_field)
                 else:
                     if arg:
-<<<<<<< HEAD
-                        dataset.add_meta_string(f"_xarray_{name}_{sarg}",arg)
-                    else:
-                        dataset.add_meta_string(f"_xarray_{name}_{sarg}","null")
-=======
                         dataset.add_meta_string(f"_xarray_{name}_{sarg}", arg)
                     else:
                         dataset.add_meta_string(f"_xarray_{name}_{sarg}", "null")
->>>>>>> 6a4ec9a6
 
     @staticmethod
     def transform_to_xarray(dataset):
@@ -166,27 +121,12 @@
 
         typecheck(dataset, "dataset", Dataset)
 
-<<<<<<< HEAD
-        coord_dict= {}
-=======
         coord_dict = {}
->>>>>>> 6a4ec9a6
         coord_final = {}
         variable_names = dataset.get_meta_strings("_xarray_data_names")
 
         # Check for data names that are equal to coordinate names. If any matches
         # are found, then those data variables are treated as coordinates variables
-<<<<<<< HEAD
-        for tensor_name,d in list(permutations(variable_names,2)):
-            for coordname in get_data(dataset,tensor_name,'coord'):
-                if d == coordname:
-                    # Remove coordinate data names from data names
-                    if d in variable_names:
-                        variable_names.remove(d)
-                    # Get coordinate dimensions in the appropriate format for Xarray
-                    coord_dims = []
-                    for coord_dim_field_name in get_data(dataset,d,'dim'):
-=======
         for tensor_name, tensor_dname in list(permutations(variable_names, 2)):
             for coordname in get_data(dataset, tensor_name, "coord"):
                 if tensor_dname == coordname:
@@ -196,19 +136,11 @@
                     # Get coordinate dimensions in the appropriate format for Xarray
                     coord_dims = []
                     for coord_dim_field_name in get_data(dataset, tensor_dname, "dim"):
->>>>>>> 6a4ec9a6
                         coord_dims.append(
                             dataset.get_meta_strings(coord_dim_field_name)[0]
                         )
                     # Get coordinate attributes in the appropriate format for Xarray
                     coord_attrs = {}
-<<<<<<< HEAD
-                    for coord_attr_field_name in get_data(dataset,d,'attr'):
-                        fieldname = dataset.get_meta_strings(coord_attr_field_name)[0]
-                        coord_attrs[coord_attr_field_name] = fieldname
-                    # Add dimensions, data, and attributes to the coordinate variable
-                    coord_dict[d] = (coord_dims,dataset.get_tensor(d),coord_attrs)
-=======
                     for coord_attr_field_name in get_data(
                         dataset, tensor_dname, "attr"
                     ):
@@ -220,23 +152,11 @@
                         dataset.get_tensor(tensor_dname),
                         coord_attrs,
                     )
->>>>>>> 6a4ec9a6
                     # Add coordinate names and relative values in the appropriate
                     # form to add to Xarray coords variable
                     coord_final[tensor_name] = coord_dict
 
         ret_xarray = {}
-<<<<<<< HEAD
-        for variable_name in variable_names: # for variable_name in variable_names
-            data_final = dataset.get_tensor(variable_name)
-            dims_final=[]
-            # Extract dimensions in correct form
-            for dim_field_name in get_data(dataset,variable_name,'dim'):
-                dims_final.append(dataset.get_meta_strings(dim_field_name)[0])
-            attrs_final = {}
-            #Extract attributes in correct form
-            for attr_field_name in get_data(dataset,variable_name,'attr'):
-=======
         for variable_name in variable_names:
             data_final = dataset.get_tensor(variable_name)
             dims_final = []
@@ -246,7 +166,6 @@
             attrs_final = {}
             # Extract attributes in correct form
             for attr_field_name in get_data(dataset, variable_name, "attr"):
->>>>>>> 6a4ec9a6
                 fieldname = dataset.get_meta_strings(attr_field_name)[0]
                 attrs_final[attr_field_name] = fieldname
             # Add coordinates to the correct data name
