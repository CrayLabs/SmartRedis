# BSD 2-Clause License
#
# Copyright (c) 2021-2023, Hewlett Packard Enterprise
# All rights reserved.
#
# Redistribution and use in source and binary forms, with or without
# modification, are permitted provided that the following conditions are met:
#
# 1. Redistributions of source code must retain the above copyright notice, this
#    list of conditions and the following disclaimer.
#
# 2. Redistributions in binary form must reproduce the above copyright notice,
#    this list of conditions and the following disclaimer in the documentation
#    and/or other materials provided with the distribution.
#
# THIS SOFTWARE IS PROVIDED BY THE COPYRIGHT HOLDERS AND CONTRIBUTORS "AS IS"
# AND ANY EXPRESS OR IMPLIED WARRANTIES, INCLUDING, BUT NOT LIMITED TO, THE
# IMPLIED WARRANTIES OF MERCHANTABILITY AND FITNESS FOR A PARTICULAR PURPOSE ARE
# DISCLAIMED. IN NO EVENT SHALL THE COPYRIGHT HOLDER OR CONTRIBUTORS BE LIABLE
# FOR ANY DIRECT, INDIRECT, INCIDENTAL, SPECIAL, EXEMPLARY, OR CONSEQUENTIAL
# DAMAGES (INCLUDING, BUT NOT LIMITED TO, PROCUREMENT OF SUBSTITUTE GOODS OR
# SERVICES; LOSS OF USE, DATA, OR PROFITS; OR BUSINESS INTERRUPTION) HOWEVER
# CAUSED AND ON ANY THEORY OF LIABILITY, WHETHER IN CONTRACT, STRICT LIABILITY,
# OR TORT (INCLUDING NEGLIGENCE OR OTHERWISE) ARISING IN ANY WAY OUT OF THE USE
# OF THIS SOFTWARE, EVEN IF ADVISED OF THE POSSIBILITY OF SUCH DAMAGE.

import inspect
import os
import os.path as osp

import typing as t
import numpy as np

from .dataset import Dataset
from .configoptions import ConfigOptions
from .srobject import SRObject
from .smartredisPy import PyClient
from .util import Dtypes, init_default, exception_handler, typecheck

from .error import *
from .smartredisPy import RedisReplyError as PybindRedisReplyError


class Client(SRObject):
<<<<<<< HEAD
    def __init__(self, *a, **kw):
=======
    def __init__(
        self,
        address: t.Optional[str] = None,
        cluster: bool = False,
        logger_name: str = "default",
    ) -> None:
>>>>>>> b1b1cdba
        """Initialize a RedisAI client

        At this time, the Client can be initialized with one of two
        signatures. The first version is preferred, though the second is
        still supported. Note that the order was swapped for first two
        parameters in the second signature relative to previous releases
        of SmartRedis; this was necessary to remove ambiguity. Support for
        the second signature will be removed in a future version of the
        SmartRedis library.

            Client(config_options: ConfigOptions=None,
                   logger_name: str="Default")
            Client(cluster: bool, address: optional(str)=None,
                   logger_name: str="Default") <= Deprecated!

        For detailed information on the first signature, please refer
        to the __new_construction() method below.

        For detailed information on the second signature, please refer
        to the __deprecated_construction() method below.

        :param a: The positional arguments supplied to this method; see above for
                  valid options
        :type a: tuple(any); see above for valid options
        :param kw: Keyword arguments supplied to this method; see above for
                   valid options
        :type kw: dict {string, any}; see above for valid options
        :raises RedisConnectionError: if connection initialization fails
        """
        if a:
            if isinstance(a[0], bool):
                pyclient = self.__deprecated_construction(*a, **kw)
            elif isinstance(a[0], ConfigOptions) or a[0] is None:
                pyclient = self.__new_construction(*a, **kw)
            else:
                raise TypeError(f"Invalid type for argument 0: {type(a[0])}")
        else:
            config_object = kw.get("config_object", None)
            logger_name = kw.get("logger_name", "default")
            pyclient = self.__new_construction(config_object, logger_name)
        super().__init__(pyclient)

    def __deprecated_construction(self, cluster, address=None, logger_name="Default"):
        """Initialize a RedisAI client (Deprecated)

        For clusters, the address can be a single tcp/ip address and port
        of a database node. The rest of the cluster will be discovered
        by the client itself. (e.g. address="127.0.0.1:6379")

        If an address is not set, the client will look for the environment
        variable ``SSDB`` (e.g. SSDB="127.0.0.1:6379;")

        DEPRECATION NOTICE: This construction method is deprecated and will
        be removed in the next release of the SmartRedis client.

        :param cluster: True if connecting to a redis cluster, defaults to False
        :type cluster: bool
        :param address: Address of the database
        :type address: str, optional
        :param logger_name: Identifier for the current client
        :type logger_name: str
        :raises RedisConnectionError: if connection initialization fails
        """
        if address:
            self.__set_address(address)
        if "SSDB" not in os.environ:
            raise RedisConnectionError("Could not connect to database. $SSDB not set")
        try:
            return PyClient(cluster, logger_name)
        except PybindRedisReplyError as e:
            raise RedisConnectionError(str(e)) from None
        except RuntimeError as e:
            raise RedisConnectionError(str(e)) from None

    def __new_construction(self, config_options=None, logger_name="Default"):
        """Initialize a RedisAI client

        The address of the Redis database is expected to be found in the
        SSDB environment variable (or a suffixed variable if a suffix was
        used when building the config_options object).

        :param config_options: Source for configuration data
        :type config_options: ConfigOptions, optional
        :param logger_name: Identifier for the current client
        :type logger_name: str
        :raises RedisConnectionError: if connection initialization fails
        """
        try:
            if config_options:
                pybind_config_options = config_options.get_data()
                return PyClient(pybind_config_options, logger_name)
            else:
                return PyClient(logger_name)
        except PybindRedisReplyError as e:
            raise RedisConnectionError(str(e)) from None
        except RuntimeError as e:
            raise RedisConnectionError(str(e)) from None

    def __str__(self) -> str:
        """Create a string representation of the client

        :return: A string representation of the client
        :rtype: str
        """
        return self._client.to_string()

    @property
    def _client(self) -> PyClient:
        """Alias _srobject to _client"""
        return self._srobject

    @exception_handler
    def put_tensor(self, name: str, data: np.ndarray) -> None:
        """Put a tensor to a Redis database

        The final tensor key under which the tensor is stored
        may be formed by applying a prefix to the supplied
        name. See use_tensor_ensemble_prefix() for more details.

        :param name: name for tensor for be stored at
        :type name: str
        :param data: numpy array of tensor data
        :type data: np.array
        :raises RedisReplyError: if put fails
        """
        typecheck(name, "name", str)
        typecheck(data, "data", np.ndarray)
        dtype = Dtypes.tensor_from_numpy(data)
        self._client.put_tensor(name, dtype, data)

    @exception_handler
    def get_tensor(self, name: str) -> np.ndarray:
        """Get a tensor from the database

        The tensor key used to locate the tensor
        may be formed by applying a prefix to the supplied
        name. See set_data_source()
        and use_tensor_ensemble_prefix() for more details.

        :param name: name to get tensor from
        :type name: str
        :raises RedisReplyError: if get fails
        :return: numpy array of tensor data
        :rtype: np.array
        """
        typecheck(name, "name", str)
        return self._client.get_tensor(name)

    @exception_handler
    def delete_tensor(self, name: str) -> None:
        """Delete a tensor from the database

        The tensor key used to locate the tensor to be deleted
        may be formed by applying a prefix to the supplied
        name. See set_data_source()
        and use_tensor_ensemble_prefix() for more details.

        :param name: name tensor is stored at
        :type name: str
        :raises RedisReplyError: if deletion fails
        """
        typecheck(name, "name", str)
        self._client.delete_tensor(name)

    @exception_handler
    def copy_tensor(self, src_name: str, dest_name: str) -> None:
        """Copy a tensor at one name to another name

        The source and destination tensor keys used to locate
        and store the tensor may be formed by applying prefixes
        to the supplied src_name and dest_name. See set_data_source()
        and use_tensor_ensemble_prefix() for more details.

        :param src_name: source name of tensor to be copied
        :type src_name: str
        :param dest_name: name to store new copy at
        :type dest_name: str
        :raises RedisReplyError: if copy operation fails
        """
        typecheck(src_name, "src_name", str)
        typecheck(dest_name, "dest_name", str)
        self._client.copy_tensor(src_name, dest_name)

    @exception_handler
    def rename_tensor(self, old_name: str, new_name: str) -> None:
        """Rename a tensor in the database

        The old and new tensor keys used to find and relocate
        the tensor may be formed by applying prefixes to the supplied
        old_name and new_name. See set_data_source()
        and use_tensor_ensemble_prefix() for more details.

        :param old_name: original name of tensor to be renamed
        :type old_name: str
        :param new_name: new name for the tensor
        :type new_name: str
        :raises RedisReplyError: if rename operation fails
        """
        typecheck(old_name, "old_name", str)
        typecheck(new_name, "new_name", str)
        self._client.rename_tensor(old_name, new_name)

    @exception_handler
    def put_dataset(self, dataset: Dataset) -> None:
        """Put a Dataset instance into the database

        The final dataset key under which the dataset is stored
        is generated from the name that was supplied when the
        dataset was created and may be prefixed. See
        use_dataset_ensemble_prefix() for more details.

        All associated tensors and metadata within the Dataset
        instance will also be stored.

        :param dataset: a Dataset instance
        :type dataset: Dataset
        :raises TypeError: if argument is not a Dataset
        :raises RedisReplyError: if update fails
        """
        typecheck(dataset, "dataset", Dataset)
        pybind_dataset = dataset.get_data()
        self._client.put_dataset(pybind_dataset)

    @exception_handler
    def get_dataset(self, name: str) -> Dataset:
        """Get a dataset from the database

        The dataset key used to locate the dataset
        may be formed by applying a prefix to the supplied
        name. See set_data_source()
        and use_dataset_ensemble_prefix() for more details.

        :param name: name the dataset is stored under
        :type name: str
        :raises RedisReplyError: if retrieval fails
        :return: Dataset instance
        :rtype: Dataset
        """
        typecheck(name, "name", str)
        dataset = self._client.get_dataset(name)
        python_dataset = Dataset.from_pybind(dataset)
        return python_dataset

    @exception_handler
    def delete_dataset(self, name: str) -> None:
        """Delete a dataset within the database

        The dataset key used to locate the dataset to be deleted
        may be formed by applying a prefix to the supplied
        name. See set_data_source()
        and use_dataset_ensemble_prefix() for more details.

        :param name: name of the dataset
        :type name: str
        :raises RedisReplyError: if deletion fails
        """
        typecheck(name, "name", str)
        self._client.delete_dataset(name)

    @exception_handler
    def copy_dataset(self, src_name: str, dest_name: str) -> None:
        """Copy a dataset from one key to another

        The source and destination dataset keys used to
        locate the dataset may be formed by applying prefixes
        to the supplied src_name and dest_name. See set_data_source()
        and use_dataset_ensemble_prefix() for more details.

        :param src_name: source name for dataset to be copied
        :type src_name: str
        :param dest_name: new name of dataset
        :type dest_name: str
        :raises RedisReplyError: if copy operation fails
        """
        typecheck(src_name, "src_name", str)
        typecheck(dest_name, "dest_name", str)
        self._client.copy_dataset(src_name, dest_name)

    @exception_handler
    def rename_dataset(self, old_name: str, new_name: str) -> None:
        """Rename a dataset in the database

        The old and new dataset keys used to find and relocate
        the dataset may be formed by applying prefixes to the supplied
        old_name and new_name. See set_data_source()
        and use_dataset_ensemble_prefix() for more details.

        :param old_name: original name of the dataset to be renamed
        :type old_name: str
        :param new_name: new name for the dataset
        :type new_name: str
        :raises RedisReplyError: if rename operation fails
        """
        typecheck(old_name, "old_name", str)
        typecheck(new_name, "new_name", str)
        self._client.rename_dataset(old_name, new_name)

    @exception_handler
    def set_function(
        self, name: str, function: t.Callable, device: str = "CPU"
    ) -> None:
        """Set a callable function into the database

        The final script key used to store the function may be formed
        by applying a prefix to the supplied name.
        See use_model_ensemble_prefix() for more details.

        Function must be a callable TorchScript function and have at least
        one input and one output. Call the function with the Client.run_script
        method.
        Device selection is either "GPU" or "CPU". If many GPUs are present,
        a zero-based index can be passed for specification e.g. "GPU:1".

        :param name: name to store function at
        :type name: str
        :param function: callable function
        :type function: callable
        :param device: device to run function on, defaults to "CPU"
        :type device: str, optional
        :raises TypeError: if argument was not a callable function
        :raises RedisReplyError: if function failed to set
        """
        typecheck(name, "name", str)
        typecheck(device, "device", str)
        if not callable(function):
            raise TypeError(
                f"Argument provided for function, {type(function)}, is not callable"
            )
        device = self.__check_device(device)
        fn_src = inspect.getsource(function)
        self._client.set_script(name, device, fn_src)

    @exception_handler
    def set_function_multigpu(
        self, name: str, function: t.Callable, first_gpu: int, num_gpus: int
    ) -> None:
        """Set a callable function into the database for use
        in a multi-GPU system

        The final script key used to store the function may be formed
        by applying a prefix to the supplied name.
        See use_model_ensemble_prefix() for more details.

        Function must be a callable TorchScript function and have at least
        one input and one output. Call the function with the Client.run_script
        method.

        :param name: name to store function at
        :type name: str
        :param function: callable function
        :type function: callable
        :param first_gpu: the first GPU (zero-based) to use in processing this function
        :type first_gpu: int
        :param num_gpus: the number of GPUs to use for this function
        :type num_gpus: int
        :raises TypeError: if argument was not a callable function
        :raises RedisReplyError: if function failed to set
        """
        typecheck(name, "name", str)
        typecheck(first_gpu, "first_gpu", int)
        typecheck(num_gpus, "num_gpus", int)
        if not callable(function):
            raise TypeError(
                f"Argument provided for function, {type(function)}, is not callable"
            )
        fn_src = inspect.getsource(function)
        self._client.set_script_multigpu(name, fn_src, first_gpu, num_gpus)

    @exception_handler
    def set_script(self, name: str, script: str, device: str = "CPU") -> None:
        """Store a TorchScript at a key in the database

        The final script key used to store the script may be formed
        by applying a prefix to the supplied name.
        See use_model_ensemble_prefix() for more details.

        Device selection is either "GPU" or "CPU". If many GPUs are present,
        a zero-based index can be passed for specification e.g. "GPU:1".

        :param name: name to store the script under
        :type name: str
        :param script: TorchScript code
        :type script: str
        :param device: device for script execution, defaults to "CPU"
        :type device: str, optional
        :raises RedisReplyError: if script fails to set
        """
        typecheck(name, "name", str)
        typecheck(script, "script", str)
        typecheck(device, "device", str)
        device = self.__check_device(device)
        self._client.set_script(name, device, script)

    @exception_handler
    def set_script_multigpu(
        self, name: str, script: str, first_gpu: int, num_gpus: int
    ) -> None:
        """Store a TorchScript at a key in the database

        The final script key used to store the script may be formed
        by applying a prefix to the supplied name.
        See use_model_ensemble_prefix() for more details.

        :param name: name to store the script under
        :type name: str
        :param script: TorchScript code
        :type script: str
        :param first_gpu: the first GPU (zero-based) to use in processing this script
        :type first_gpu: int
        :param num_gpus: the number of GPUs to use in processing this script
        :type num_gpus: int
        :raises RedisReplyError: if script fails to set
        """
        typecheck(name, "name", str)
        typecheck(script, "script", str)
        typecheck(first_gpu, "first_gpu", int)
        typecheck(num_gpus, "num_gpus", int)
        self._client.set_script_multigpu(name, script, first_gpu, num_gpus)

    @exception_handler
    def set_script_from_file(self, name: str, file: str, device: str = "CPU") -> None:
        """Same as Client.set_script, but from file

        The final script key used to store the script may be formed
        by applying a prefix to the supplied name.
        See use_model_ensemble_prefix() for more details.

        :param name: key to store script under
        :type name: str
        :param file: path to text file containing TorchScript code
        :type file: str
        :param device: device for script execution, defaults to "CPU"
        :type device: str, optional
        :raises RedisReplyError: if script fails to set
        """
        typecheck(name, "name", str)
        typecheck(file, "file", str)
        typecheck(device, "device", str)
        device = self.__check_device(device)
        file_path = self.__check_file(file)
        self._client.set_script_from_file(name, device, file_path)

    @exception_handler
    def set_script_from_file_multigpu(
        self, name: str, file: str, first_gpu: int, num_gpus: int
    ) -> None:
        """Same as Client.set_script_multigpu, but from file

        The final script key used to store the script may be formed
        by applying a prefix to the supplied name.
        See use_model_ensemble_prefix() for more details.

        :param name: key to store script under
        :type name: str
        :param file: path to text file containing TorchScript code
        :type file: str
        :param first_gpu: the first GPU (zero-based) to use in processing this script
        :type first_gpu: int
        :param num_gpus: the number of GPUs to use in processing this script
        :type num_gpus: int
        :raises RedisReplyError: if script fails to set
        """
        typecheck(name, "name", str)
        typecheck(file, "file", str)
        typecheck(first_gpu, "first_gpu", int)
        typecheck(num_gpus, "num_gpus", int)
        file_path = self.__check_file(file)
        self._client.set_script_from_file_multigpu(name, file_path, first_gpu, num_gpus)

    @exception_handler
    def get_script(self, name: str) -> str:
        """Retrieve a Torchscript stored in the database

        The script key used to locate the script
        may be formed by applying a prefix to the supplied
        name. See set_data_source() and
        use_model_ensemble_prefix() for more details.

        :param name: the name at which script is stored
        :type name: str
        :raises RedisReplyError: if script retrieval fails
        :return: TorchScript stored at name
        :rtype: str
        """
        typecheck(name, "name", str)
        script = self._client.get_script(name)
        return script

    @exception_handler
    def run_script(
        self, name: str, fn_name: str, inputs: t.List[str], outputs: t.List[str]
    ) -> None:
        """Execute TorchScript stored inside the database

        The script key used to locate the script to be run
        may be formed by applying a prefix to the supplied
        name. Similarly, the tensor names in the
        input and output lists may be prefixed. See
        set_data_source(), use_model_ensemble_prefix(), and
        use_tensor_ensemble_prefix() for more details

        :param name: the name the script is stored under
        :type name: str
        :param fn_name: name of a function within the script to execute
        :type fn_name: str
        :param inputs: database tensor names to use as script inputs
        :type inputs: list[str]
        :param outputs: database tensor names to receive script outputs
        :type outputs: list[str]
        :raises RedisReplyError: if script execution fails
        """
        typecheck(name, "name", str)
        typecheck(fn_name, "fn_name", str)
        typecheck(inputs, "inputs", list)
        typecheck(outputs, "outputs", list)
        inputs, outputs = self.__check_tensor_args(inputs, outputs)
        self._client.run_script(name, fn_name, inputs, outputs)

    @exception_handler
    def run_script_multigpu(
        self,
        name: str,
        fn_name: str,
        inputs: t.List[str],
        outputs: t.List[str],
        offset: int,
        first_gpu: int,
        num_gpus: int,
    ) -> None:
        """Execute TorchScript stored inside the database

        The script key used to locate the script to be run
        may be formed by applying a prefix to the supplied
        name. Similarly, the tensor names in the
        input and output lists may be prefixed. See
        set_data_source(), use_model_ensemble_prefix(), and
        use_tensor_ensemble_prefix() for more details

        :param name: the name the script is stored under
        :type name: str
        :param fn_name: name of a function within the script to execute
        :type fn_name: str
        :param inputs: database tensor names to use as script inputs
        :type inputs: list[str]
        :param outputs: database tensor names to receive script outputs
        :type outputs: list[str]
        :param offset: index of the current image, such as a processor ID
                         or MPI rank
        :type offset: int
        :param first_gpu: the first GPU (zero-based) to use in processing this script
        :type first_gpu: int
        :param num_gpus: the number of gpus for which the script was stored
        :type num_gpus: int
        :raises RedisReplyError: if script execution fails
        """
        typecheck(name, "name", str)
        typecheck(fn_name, "fn_name", str)
        typecheck(inputs, "inputs", list)
        typecheck(outputs, "outputs", list)
        typecheck(offset, "offset", int)
        typecheck(first_gpu, "first_gpu", int)
        typecheck(num_gpus, "num_gpus", int)
        inputs, outputs = self.__check_tensor_args(inputs, outputs)
        self._client.run_script_multigpu(
            name, fn_name, inputs, outputs, offset, first_gpu, num_gpus
        )

    @exception_handler
    def delete_script(self, name: str) -> None:
        """Remove a script from the database

        The script key used to locate the script to be run
        may be formed by applying a prefix to the supplied
        name. See set_data_source() and use_model_ensemble_prefix()
        for more details

        :param name: the name the script is stored under
        :type name: str
        :raises RedisReplyError: if script deletion fails
        """
        typecheck(name, "name", str)
        self._client.delete_script(name)

    @exception_handler
    def delete_script_multigpu(self, name: str, first_gpu: int, num_gpus: int) -> None:
        """Remove a script from the database

        The script key used to locate the script to be run
        may be formed by applying a prefix to the supplied
        name. See set_data_source() and use_model_ensemble_prefix()
        for more details

        :param name: the name the script is stored under
        :type name: str
        :param first_gpu: the first GPU (zero-based) to use in processing this script
        :type first_gpu: int
        :param num_gpus: the number of gpus for which the script was stored
        :type num_gpus: int
        :raises RedisReplyError: if script deletion fails
        """
        typecheck(name, "name", str)
        typecheck(first_gpu, "first_gpu", int)
        typecheck(num_gpus, "num_gpus", int)
        self._client.delete_script_multigpu(name, first_gpu, num_gpus)

    @exception_handler
    def get_model(self, name: str) -> bytes:
        """Get a stored model

        The model key used to locate the model
        may be formed by applying a prefix to the supplied
        name. See set_data_source()
        and use_model_ensemble_prefix() for more details.

        :param name: name of stored model
        :type name: str
        :raises RedisReplyError: if retrieval fails
        :return: model
        :rtype: bytes
        """
        typecheck(name, "name", str)
        model = self._client.get_model(name)
        return model

    @exception_handler
    def set_model(
        self,
        name: str,
        model: bytes,
        backend: str,
        device: str = "CPU",
        batch_size: int = 0,
        min_batch_size: int = 0,
        tag: str = "",
        inputs: t.Optional[t.Union[str, t.List[str]]] = None,
        outputs: t.Optional[t.Union[str, t.List[str]]] = None,
    ) -> None:
        """Put a TF, TF-lite, PT, or ONNX model in the database

        The final model key used to store the model
        may be formed by applying a prefix to the supplied
        name. Similarly, the tensor names in the
        input and output nodes for TF models may be prefixed.
        See set_data_source(), use_model_ensemble_prefix(), and
        use_tensor_ensemble_prefix() for more details.
        Device selection is either "GPU" or "CPU". If many GPUs are present,
        a zero-based index can be passed for specification e.g. "GPU:1".

        :param name: name to store model under
        :type name: str
        :param model: serialized model
        :type model: bytes
        :param backend: name of the backend (TORCH, TF, TFLITE, ONNX)
        :type backend: str
        :param device: name of device for execution, defaults to "CPU"
        :type device: str, optional
        :param batch_size: batch size for execution, defaults to 0
        :type batch_size: int, optional
        :param min_batch_size: minimum batch size for model execution, defaults to 0
        :type min_batch_size: int, optional
        :param tag: additional tag for model information, defaults to ""
        :type tag: str, optional
        :param inputs: model inputs (TF only), defaults to None
        :type inputs: str | list[str] | None
        :param outputs: model outputs (TF only), defaults to None
        :type outputs: str | list[str] | None
        :raises RedisReplyError: if model fails to set
        """
        typecheck(name, "name", str)
        typecheck(backend, "backend", str)
        typecheck(device, "device", str)
        typecheck(batch_size, "batch_size", int)
        typecheck(min_batch_size, "min_batch_size", int)
        typecheck(tag, "tag", str)
        device = self.__check_device(device)
        backend = self.__check_backend(backend)
        inputs, outputs = self.__check_tensor_args(inputs, outputs)
        self._client.set_model(
            name,
            model,
            backend,
            device,
            batch_size,
            min_batch_size,
            tag,
            inputs,
            outputs,
        )

    @exception_handler
    def set_model_multigpu(
        self,
        name: str,
        model: bytes,
        backend: str,
        first_gpu: int,
        num_gpus: int,
        batch_size: int = 0,
        min_batch_size: int = 0,
        tag: str = "",
        inputs: t.Optional[t.Union[str, t.List[str]]] = None,
        outputs: t.Optional[t.Union[str, t.List[str]]] = None,
    ) -> None:
        """Put a TF, TF-lite, PT, or ONNX model in the database for use
        in a multi-GPU system

        The final model key used to store the model
        may be formed by applying a prefix to the supplied
        name. Similarly, the tensor names in the
        input and output nodes for TF models may be prefixed.
        See set_data_source(), use_model_ensemble_prefix(), and
        use_tensor_ensemble_prefix() for more details.

        :param name: name to store model under
        :type name: str
        :param model: serialized model
        :type model: bytes
        :param backend: name of the backend (TORCH, TF, TFLITE, ONNX)
        :type backend: str
        :param first_gpu: the first GPU (zero-based) to use in processing this model
        :type first_gpu: int
        :param num_gpus: the number of GPUs to use in processing this model
        :type num_gpus: int
        :param batch_size: batch size for execution, defaults to 0
        :type batch_size: int, optional
        :param min_batch_size: minimum batch size for model execution, defaults to 0
        :type min_batch_size: int, optional
        :param tag: additional tag for model information, defaults to ""
        :type tag: str, optional
        :param inputs: model inputs (TF only), defaults to None
        :type inputs: str | list[str] | None
        :param outputs: model outputs (TF only), defaults to None
        :type outputs: str | list[str] | None
        :raises RedisReplyError: if model fails to set
        """
        typecheck(name, "name", str)
        typecheck(backend, "backend", str)
        typecheck(first_gpu, "first_gpu", int)
        typecheck(num_gpus, "num_gpus", int)
        typecheck(batch_size, "batch_size", int)
        typecheck(min_batch_size, "min_batch_size", int)
        typecheck(tag, "tag", str)
        backend = self.__check_backend(backend)
        inputs, outputs = self.__check_tensor_args(inputs, outputs)
        self._client.set_model_multigpu(
            name,
            model,
            backend,
            first_gpu,
            num_gpus,
            batch_size,
            min_batch_size,
            tag,
            inputs,
            outputs,
        )

    @exception_handler
    def set_model_from_file(
        self,
        name: str,
        model_file: str,
        backend: str,
        device: str = "CPU",
        batch_size: int = 0,
        min_batch_size: int = 0,
        tag: str = "",
        inputs: t.Optional[t.Union[str, t.List[str]]] = None,
        outputs: t.Optional[t.Union[str, t.List[str]]] = None,
    ) -> None:
        """Put a TF, TF-lite, PT, or ONNX model from file in the database

        The final model key used to store the model
        may be formed by applying a prefix to the supplied
        name. Similarly, the tensor names in the
        input and output nodes for TF models may be prefixed.
        See set_data_source(), use_model_ensemble_prefix(), and
        use_tensor_ensemble_prefix() for more details.
        Device selection is either "GPU" or "CPU". If many GPUs are present,
        a zero-based index can be passed for specification e.g. "GPU:1".

        :param name: name to store model under
        :type name: str
        :param model_file: serialized model
        :type model_file: file path to model
        :param backend: name of the backend (TORCH, TF, TFLITE, ONNX)
        :type backend: str
        :param device: name of device for execution, defaults to "CPU"
        :type device: str, optional
        :param batch_size: batch size for execution, defaults to 0
        :type batch_size: int, optional
        :param min_batch_size: minimum batch size for model execution, defaults to 0
        :type min_batch_size: int, optional
        :param tag: additional tag for model information, defaults to ""
        :type tag: str, optional
        :param inputs: model inputs (TF only), defaults to None
        :type inputs: str | list[str] | None
        :param outputs: model outupts (TF only), defaults to None
        :type outputs: str | list[str] | None
        :raises RedisReplyError: if model fails to set
        """
        typecheck(name, "name", str)
        typecheck(model_file, "model_file", str)
        typecheck(backend, "backend", str)
        typecheck(device, "device", str)
        typecheck(batch_size, "batch_size", int)
        typecheck(min_batch_size, "min_batch_size", int)
        typecheck(tag, "tag", str)
        device = self.__check_device(device)
        backend = self.__check_backend(backend)
        m_file = self.__check_file(model_file)
        inputs, outputs = self.__check_tensor_args(inputs, outputs)
        self._client.set_model_from_file(
            name,
            m_file,
            backend,
            device,
            batch_size,
            min_batch_size,
            tag,
            inputs,
            outputs,
        )

    @exception_handler
    def set_model_from_file_multigpu(
        self,
        name: str,
        model_file: str,
        backend: str,
        first_gpu: int,
        num_gpus: int,
        batch_size: int = 0,
        min_batch_size: int = 0,
        tag: str = "",
        inputs: t.Optional[t.Union[str, t.List[str]]] = None,
        outputs: t.Optional[t.Union[str, t.List[str]]] = None,
    ) -> None:
        """Put a TF, TF-lite, PT, or ONNX model from file in the database
        for use in a multi-GPU system

        The final model key used to store the model
        may be formed by applying a prefix to the supplied
        name. Similarly, the tensor names in the
        input and output nodes for TF models may be prefixed.
        See set_data_source(), use_model_ensemble_prefix(), and
        use_tensor_ensemble_prefix() for more details.

        :param name: name to store model under
        :type name: str
        :param model_file: serialized model
        :type model_file: file path to model
        :param backend: name of the backend (TORCH, TF, TFLITE, ONNX)
        :type backend: str
        :param first_gpu: the first GPU (zero-based) to use in processing this model
        :type first_gpu: int
        :param num_gpus: the number of GPUs to use in processing this model
        :type num_gpus: int
        :param batch_size: batch size for execution, defaults to 0
        :type batch_size: int, optional
        :param min_batch_size: minimum batch size for model execution, defaults to 0
        :type min_batch_size: int, optional
        :param tag: additional tag for model information, defaults to ""
        :type tag: str, optional
        :param inputs: model inputs (TF only), defaults to None
        :type inputs: str | list[str] | None
        :param outputs: model outupts (TF only), defaults to None
        :type outputs: str | list[str] | None
        :raises RedisReplyError: if model fails to set
        """
        typecheck(name, "name", str)
        typecheck(model_file, "model_file", str)
        typecheck(backend, "backend", str)
        typecheck(first_gpu, "first_gpu", int)
        typecheck(num_gpus, "num_gpus", int)
        typecheck(batch_size, "batch_size", int)
        typecheck(min_batch_size, "min_batch_size", int)
        typecheck(tag, "tag", str)
        backend = self.__check_backend(backend)
        m_file = self.__check_file(model_file)
        inputs, outputs = self.__check_tensor_args(inputs, outputs)
        self._client.set_model_from_file_multigpu(
            name,
            m_file,
            backend,
            first_gpu,
            num_gpus,
            batch_size,
            min_batch_size,
            tag,
            inputs,
            outputs,
        )

    @exception_handler
    def run_model(
        self,
        name: str,
        inputs: t.Optional[t.Union[str, t.List[str]]] = None,
        outputs: t.Optional[t.Union[str, t.List[str]]] = None,
    ) -> None:
        """Execute a stored model

        The model key used to locate the model to be run
        may be formed by applying a prefix to the supplied
        name. See set_data_source()
        and use_model_ensemble_prefix() for more details.

        :param name: name for stored model
        :type name: str
        :param inputs: names of stored inputs to provide model, defaults to None
        :type inputs: str | list[str] | None
        :param outputs: names to store outputs under, defaults to None
        :type outputs: str | list[str] | None
        :raises RedisReplyError: if model execution fails
        """
        typecheck(name, "name", str)
        inputs, outputs = self.__check_tensor_args(inputs, outputs)
        self._client.run_model(name, inputs, outputs)

    @exception_handler
    def run_model_multigpu(
        self,
        name: str,
        offset: int,
        first_gpu: int,
        num_gpus: int,
        inputs: t.Optional[t.Union[str, t.List[str]]] = None,
        outputs: t.Optional[t.Union[str, t.List[str]]] = None,
    ) -> None:
        """Execute a model stored for a multi-GPU system

        The model key used to locate the model to be run
        may be formed by applying a prefix to the supplied
        name. See set_data_source()
        and use_model_ensemble_prefix() for more details.

        :param name: name for stored model
        :type name: str
        :param offset: index of the current image, such as a processor ID
                         or MPI rank
        :type offset: int
        :param first_gpu: the first GPU (zero-based) to use in processing this model
        :type first_gpu: int
        :param num_gpus: the number of gpus for which the model was stored
        :type num_gpus: int
        :param inputs: names of stored inputs to provide model, defaults to None
        :type inputs: str | list[str] | None
        :param outputs: names to store outputs under, defaults to None
        :type outputs: str | list[str] | None
        :raises RedisReplyError: if model execution fails
        """
        typecheck(name, "name", str)
        typecheck(offset, "offset", int)
        typecheck(first_gpu, "first_gpu", int)
        typecheck(num_gpus, "num_gpus", int)
        inputs, outputs = self.__check_tensor_args(inputs, outputs)
        self._client.run_model_multigpu(
            name, inputs, outputs, offset, first_gpu, num_gpus
        )

    @exception_handler
    def delete_model(self, name: str) -> None:
        """Remove a model from the database

        The model key used to locate the script to be run
        may be formed by applying a prefix to the supplied
        name. See set_data_source() and use_model_ensemble_prefix()
        for more details

        :param name: the name the model is stored under
        :type name: str
        :raises RedisReplyError: if model deletion fails
        """
        typecheck(name, "name", str)
        self._client.delete_model(name)

    @exception_handler
    def delete_model_multigpu(self, name: str, first_gpu: int, num_gpus: str) -> None:
        """Remove a model from the database that was stored for use with multiple GPUs

        The model key used to locate the script to be run
        may be formed by applying a prefix to the supplied
        name. See set_data_source() and use_model_ensemble_prefix()
        for more details

        :param name: the name the model is stored under
        :type name: str
        :param first_gpu: the first GPU (zero-based) to use in processing this model
        :type first_gpu: int
        :param num_gpus: the number of gpus for which the model was stored
        :type num_gpus: int
        :raises RedisReplyError: if model deletion fails
        """
        typecheck(name, "name", str)
        typecheck(first_gpu, "first_gpu", int)
        typecheck(num_gpus, "num_gpus", int)
        self._client.delete_model_multigpu(name, first_gpu, num_gpus)

    @exception_handler
    def tensor_exists(self, name: str) -> bool:
        """Check if a tensor exists in the database

        The tensor key used to check for existence
        may be formed by applying a prefix to the supplied
        name. See set_data_source()
        and use_tensor_ensemble_prefix() for more details.

        :param name: The tensor name that will be checked in the database
        :type name: str
        :returns: Returns true if the tensor exists in the database
        :rtype: bool
        :raises RedisReplyError: if checking for tensor existence causes an error
        """
        typecheck(name, "name", str)
        return self._client.tensor_exists(name)

    @exception_handler
    def dataset_exists(self, name: str) -> bool:
        """Check if a dataset exists in the database

        The dataset key used to check for existence
        may be formed by applying a prefix to the supplied
        name. See set_data_source()
        and use_dataset_ensemble_prefix() for more details.

        :param name: The dataset name that will be checked in the database
        :type name: str
        :returns: Returns true if the dataset exists in the database
        :rtype: bool
        :raises RedisReplyError: if `dataset_exists` fails (i.e. causes an error)
        """
        typecheck(name, "name", str)
        return self._client.dataset_exists(name)

    @exception_handler
    def model_exists(self, name: str) -> bool:
        """Check if a model or script exists in the database

        The model or script key used to check for existence
        may be formed by applying a prefix to the supplied
        name. See set_data_source()
        and use_model_ensemble_prefix() for more details.

        :param name: The model or script name that will be checked in the database
        :type name: str
        :returns: Returns true if the model exists in the database
        :rtype: bool
        :raises RedisReplyError: if `model_exists` fails (i.e. causes an error)
        """
        typecheck(name, "name", str)
        return self._client.model_exists(name)

    @exception_handler
    def key_exists(self, key: str) -> bool:
        """Check if the key exists in the database

        :param key: The key that will be checked in the database
        :type key: str
        :returns: Returns true if the key exists in the database
        :rtype: bool
        :raises RedisReplyError: if `key_exists` fails
        """
        typecheck(key, "key", str)
        return self._client.key_exists(key)

    @exception_handler
    def poll_key(self, key: str, poll_frequency_ms: int, num_tries: int) -> bool:
        """Check if the key exists in the database

        The check is repeated at a specified polling interval and for
        a specified number of retries.

        :param key: The key that will be checked in the database
        :type key: str
        :param poll_frequency_ms: The polling interval, in milliseconds
        :type poll_frequency_ms: int
        :param num_tries: The total number of retries for the check
        :type num_tries: int
        :returns: Returns true if the key is found within the
                  specified number of tries, otherwise false.
        :rtype: bool
        :raises RedisReplyError: if an error occurs while polling
        """
        typecheck(key, "key", str)
        typecheck(poll_frequency_ms, "poll_frequency_ms", int)
        typecheck(num_tries, "num_tries", int)
        return self._client.poll_key(key, poll_frequency_ms, num_tries)

    @exception_handler
    def poll_tensor(self, name: str, poll_frequency_ms: int, num_tries: int) -> bool:
        """Check if a tensor exists in the database

        The check is repeated at a specified polling interval and for
        a specified number of retries.
        The tensor key used to check for existence
        may be formed by applying a prefix to the supplied
        name. See set_data_source()
        and use_tensor_ensemble_prefix() for more details.

        :param name: The tensor name that will be checked in the database
        :type name: str
        :param poll_frequency_ms: The polling interval, in milliseconds
        :type poll_frequency_ms: int
        :param num_tries: The total number of retries for the check
        :type num_tries: int
        :returns: Returns true if the tensor key is found within the
                  specified number of tries, otherwise false.
        :rtype: bool
        :raises RedisReplyError: if an error occurs while polling
        """
        typecheck(name, "name", str)
        typecheck(poll_frequency_ms, "poll_frequency_ms", int)
        typecheck(num_tries, "num_tries", int)
        return self._client.poll_tensor(name, poll_frequency_ms, num_tries)

    @exception_handler
    def poll_dataset(self, name: str, poll_frequency_ms: int, num_tries: int) -> bool:
        """Check if a dataset exists in the database

        The check is repeated at a specified polling interval and for
        a specified number of retries.
        The dataset key used to check for existence
        may be formed by applying a prefix to the supplied
        name. See set_data_source()
        and use_dataset_ensemble_prefix() for more details.

        :param name: The dataset name that will be checked in the database
        :type name: str
        :param poll_frequency_ms: The polling interval, in milliseconds
        :type poll_frequency_ms: int
        :param num_tries: The total number of retries for the check
        :type num_tries: int
        :returns: Returns true if the key is found within the
                  specified number of tries, otherwise false.
        :rtype: bool
        :raises RedisReplyError: if an error occurs while polling
        """
        typecheck(name, "name", str)
        typecheck(poll_frequency_ms, "poll_frequency_ms", int)
        typecheck(num_tries, "num_tries", int)
        return self._client.poll_dataset(name, poll_frequency_ms, num_tries)

    @exception_handler
    def poll_model(self, name: str, poll_frequency_ms: int, num_tries: int) -> bool:
        """Check if a model or script exists in the database

        The check is repeated at a specified polling interval and for
        a specified number of retries.
        The model or script key used to check for existence
        may be formed by applying a prefix to the supplied
        name. See set_data_source()
        and use_model_ensemble_prefix() for more details.

        :param name: The model or script name that will be checked in the database
        :type name: str
        :param poll_frequency_ms: The polling interval, in milliseconds
        :type poll_frequency_ms: int
        :param num_tries: The total number of retries for the check
        :type num_tries: int
        :returns: Returns true if the key is found within the
                  specified number of tries, otherwise false.
        :rtype: bool
        :raises RedisReplyError: if an error occurs while polling
        """
        typecheck(name, "name", str)
        typecheck(poll_frequency_ms, "poll_frequency_ms", int)
        typecheck(num_tries, "num_tries", int)
        return self._client.poll_model(name, poll_frequency_ms, num_tries)

    @exception_handler
    def set_data_source(self, source_id: str) -> None:
        """Set the data source, a key prefix for future operations

        When running multiple applications, such as an ensemble
        computation, there is a risk that the same name is used
        for a tensor, dataset, script, or model by more than one
        executing entity. In order to prevent this sort of collision,
        SmartRedis affords the ability to add a prefix to names,
        thereby associating them with the name of the specific
        entity that the prefix corresponds to. For writes to
        the database when prefixing is activated, the prefix
        used is taken from the SSKEYOUT environment variable.
        For reads from the database, the default is to use the
        first prefix from SSKEYIN. If this is the same as the
        prefix from SSKEYOUT, the entity will read back the
        same data it wrote; however, this function allows an entity
        to read from data written by another entity (i.e. use
        the other entity's key.)

        :param source_id: The prefix for read operations; must have
                          previously been set via the SSKEYIN environment
                          variable
        :type source_id: str
        :raises RedisReplyError: if set data
        """
        typecheck(source_id, "source_id", str)
        return self._client.set_data_source(source_id)

    @exception_handler
    def use_model_ensemble_prefix(self, use_prefix: bool) -> None:
        """Control whether model and script keys are
           prefixed (e.g. in an ensemble) when forming database keys

        This function can be used to avoid key collisions in an ensemble
        by prepending the string value from the environment variable SSKEYIN
        to model and script names.
        Prefixes will only be used if they were previously set through
        environment variables SSKEYIN and SSKEYOUT.
        Keys for entities created before this function is called
        will not be retroactively prefixed.
        By default, the client does not prefix model and script
        keys.

        :param use_prefix: If set to true, all future operations
                           on models and scripts will use a prefix, if
                           available.
        :type use_prefix: bool
        """
        typecheck(use_prefix, "use_prefix", bool)
        return self._client.use_model_ensemble_prefix(use_prefix)

    @exception_handler
    def use_list_ensemble_prefix(self, use_prefix: bool) -> None:
        """Control whether aggregation lists are prefixed
           when forming database keys

        This function can be used to avoid key collisions in an
        ensemble by prepending the string value from the
        environment variable SSKEYIN and/or SSKEYOUT to
        aggregation list names.  Prefixes will only be used if
        they were previously set through the environment variables
        SSKEYOUT and SSKEYIN. Keys for aggregation lists created
        before this function is called will not be retroactively
        prefixed. By default, the client prefixes aggregation
        list keys with the first prefix specified with the SSKEYIN
        and SSKEYOUT environment variables.  Note that
        use_dataset_ensemble_prefix() controls prefixing
        for the entities in the aggregation list, and
        use_dataset_ensemble_prefix() should be given the
        same value that was used during the initial
        setting of the DataSet into the database.

        :param use_prefix: If set to true, all future operations
                           on aggregation lists will use a prefix, if
                           available.
        :type use_prefix: bool
        """
        typecheck(use_prefix, "use_prefix", bool)
        return self._client.use_list_ensemble_prefix(use_prefix)

    @exception_handler
    def use_tensor_ensemble_prefix(self, use_prefix: bool) -> None:
        """Control whether tensor keys are prefixed (e.g. in an
        ensemble) when forming database keys

        This function can be used to avoid key collisions in an ensemble
        by prepending the string value from the environment variable SSKEYIN
        to tensor names.
        Prefixes will only be used if they were previously set through
        environment variables SSKEYIN and SSKEYOUT.
        Keys for entities created before this function is called
        will not be retroactively prefixed.
        By default, the client prefixes tensor keys when a prefix is
        available.

        :param use_prefix: If set to true, all future operations on tensors
                           will use a prefix, if available.
        :type use_prefix: bool
        """
        typecheck(use_prefix, "use_prefix", bool)
        return self._client.use_tensor_ensemble_prefix(use_prefix)

    @exception_handler
    def use_dataset_ensemble_prefix(self, use_prefix: bool) -> None:
        """Control whether dataset keys are prefixed (e.g. in an ensemble)
           when forming database keys

        This function can be used to avoid key collisions in an ensemble
        by prepending the string value from the environment variable SSKEYIN
        to dataset names.
        Prefixes will only be used if they were previously set through
        environment variables SSKEYIN and SSKEYOUT.
        Keys for entities created before this function is called
        will not be retroactively prefixed.
        By default, the client prefixes dataset keys when a prefix is
        available.

        :param use_prefix: If set to true, all future operations on datasets
                           will use a prefix, if available.
        :type use_prefix: bool
        """
        typecheck(use_prefix, "use_prefix", bool)
        return self._client.use_dataset_ensemble_prefix(use_prefix)

    @exception_handler
    def get_db_node_info(self, addresses: t.List[str]) -> t.List[t.Dict]:
        """Returns information about given database nodes

        :param addresses: The addresses of the database nodes
        :type address: list[str]
        :returns: A list of dictionaries with each entry in the
                  list corresponding to an address reply
        :rtype: list[dict]
        :raises RedisReplyError: if there is an error
                in command execution or the address
                is not reachable by the client.
                In the case of using a cluster of database nodes,
                it is best practice to bind each node in the cluster
                to a specific address to avoid inconsistencies in
                addresses retrieved with the CLUSTER SLOTS command.
                Inconsistencies in node addresses across
                CLUSTER SLOTS commands can lead to RedisReplyError
                being thrown.
        """
        typecheck(addresses, "addresses", list)
        return self._client.get_db_node_info(addresses)

    @exception_handler
    def get_db_cluster_info(self, addresses: t.List[str]) -> t.List[t.Dict]:
        """Returns cluster information from a specified db node.
        If the address does not correspond to a cluster node,
        an empty dictionary is returned.

        :param addresses: The addresses of the database nodes
        :type address: list[str]
        :returns: A list of dictionaries with each entry in the
                  list corresponding to an address reply
        :rtype: list[dict]
        :raises RedisReplyError: if there is an error
                in command execution or the address
                is not reachable by the client or if on a
                non-cluster environment.
                In the case of using a cluster of database nodes,
                it is best practice to bind each node in the cluster
                to a specific address to avoid inconsistencies in
                addresses retrieved with the CLUSTER SLOTS command.
                Inconsistencies in node addresses across
                CLUSTER SLOTS commands can lead to RedisReplyError
                being thrown.
        """
        typecheck(addresses, "addresses", list)
        return self._client.get_db_cluster_info(addresses)

    @exception_handler
    def get_ai_info(
        self, address: t.List[str], key: str, reset_stat: bool = False
    ) -> t.List[t.Dict]:
        """Returns AI.INFO command reply information for the
        script or model key at the provided addresses.

        :param addresses: The addresses of the database nodes
        :type address: list[str]
        :param key: The key associated with the model or script
        :type key: str
        :param reset_stat: Boolean indicating if the statistics
                           for the model or script should be
                           reset.
        :type reset_stat: bool
        :returns: A list of dictionaries with each entry in the
                  list corresponding to an address reply
        :rtype: list[dict]
        :raises RedisReplyError: if there is an error
                in command execution or parsing the command reply.
        """
        typecheck(address, "address", list)
        typecheck(key, "key", str)
        typecheck(reset_stat, "reset_stat", bool)
        return self._client.get_ai_info(address, key, reset_stat)

    @exception_handler
    def flush_db(self, addresses: t.List[str]) -> None:
        """Removes all keys from a specified db node.

        :param addresses: The addresses of the database nodes
        :type address: list[str]
        :raises RedisReplyError: if there is an error
                in command execution or the address
                is not reachable by the client.
                In the case of using a cluster of database nodes,
                it is best practice to bind each node in the cluster
                to a specific address to avoid inconsistencies in
                addresses retrieved with the CLUSTER SLOTS command.
                Inconsistencies in node addresses across
                CLUSTER SLOTS commands can lead to RedisReplyError
                being thrown.
        """
        typecheck(addresses, "addresses", list)
        self._client.flush_db(addresses)

    @exception_handler
    def config_get(self, expression: str, address: t.List[str]) -> t.Dict:
        """Read the configuration parameters of a running server.
        If the address does not correspond to a cluster node,
        an empty dictionary is returned.

        :param expression: Parameter used in the configuration or a
                           glob pattern (Use '*' to retrieve all
                           configuration parameters)
        :type expression: str
        :param address: The address of the database node
        :type address: str
        :returns: A dictionary that maps configuration parameters to
                  their values. If the provided expression does not
                  exist, then an empty dictionary is returned.
        :rtype: dict
        :raises RedisReplyError: if there is an error
                in command execution or the address
                is not reachable by the client.
                In the case of using a cluster of database nodes,
                it is best practice to bind each node in the cluster
                to a specific address to avoid inconsistencies in
                addresses retrieved with the CLUSTER SLOTS command.
                Inconsistencies in node addresses across
                CLUSTER SLOTS commands can lead to RedisReplyError
                being thrown.
        """
        typecheck(expression, "expression", str)
        typecheck(address, "address", str)
        return self._client.config_get(expression, address)

    @exception_handler
    def config_set(self, config_param: str, value: str, address: str) -> None:
        """Reconfigure the server. It can change both trivial
        parameters or switch from one to another persistence option.
        All the configuration parameters set using this command are
        immediately loaded by Redis and will take effect starting with
        the next command executed.
        If the address does not correspond to a cluster node,
        an empty dictionary is returned.

        :param config_param: A configuration parameter to set
        :type config_param: str
        :param value: The value to assign to the configuration parameter
        :type value: str
        :param address: The address of the database node
        :type address: str
        :raises RedisReplyError: if there is an error
                in command execution or the address
                is not reachable by the client or if the config_param
                is unsupported. In the case of using a cluster of
                database nodes, it is best practice to bind each node
                in the cluster to a specific address to avoid inconsistencies
                in addresses retrieved with the CLUSTER SLOTS command.
                Inconsistencies in node addresses across
                CLUSTER SLOTS commands can lead to RedisReplyError
                being thrown.
        """
        typecheck(config_param, "config_param", str)
        typecheck(value, "value", str)
        typecheck(address, "address", str)
        self._client.config_set(config_param, value, address)

    @exception_handler
    def save(self, addresses: t.List[str]) -> None:
        """Performs a synchronous save of the database shard
        producing a point in time snapshot of all the data
        inside the Redis instance, in the form of an RBD file.

        :param addresses: The addresses of the database nodes
        :type addresses: list[str]
        :raises RedisReplyError: if there is an error
                in command execution or the address
                is not reachable by the client.
                In the case of using a cluster of database nodes,
                it is best practice to bind each node in the cluster
                to a specific address to avoid inconsistencies in
                addresses retrieved with the CLUSTER SLOTS command.
                Inconsistencies in node addresses across
                CLUSTER SLOTS commands can lead to RedisReplyError
                being thrown.
        """
        typecheck(addresses, "addresses", list)
        self._client.save(addresses)

    @exception_handler
    def append_to_list(self, list_name: str, dataset: Dataset) -> None:
        """Appends a dataset to the aggregation list

        When appending a dataset to an aggregation list,
        the list will automatically be created if it does not
        exist (i.e. this is the first entry in the list).
        Aggregation lists work by referencing the dataset
        by storing its key, so appending a dataset
        to an aggregation list does not create a copy of the
        dataset.  Also, for this reason, the dataset
        must have been previously placed into the database
        with a separate call to put_dataset().

        :param list_name: The name of the aggregation list
        :type list_name: str
        :param dataset: The DataSet to append
        :type dataset: Dataset
        :raises TypeError: if argument is not a Dataset
        :raises RedisReplyError: if there is an error
                in command execution.
        """
        typecheck(list_name, "list_name", str)
        typecheck(dataset, "dataset", Dataset)
        pybind_dataset = dataset.get_data()
        self._client.append_to_list(list_name, pybind_dataset)

    @exception_handler
    def delete_list(self, list_name: str) -> None:
        """Delete an aggregation list

        The key used to locate the aggregation list to be
        deleted may be formed by applying a prefix to the
        supplied name. See set_data_source()
        and use_list_ensemble_prefix() for more details.

        :param list_name: The name of the aggregation list
        :type list_name: str
        :raises RedisReplyError: if there is an error
                in command execution.
        """
        typecheck(list_name, "list_name", str)
        self._client.delete_list(list_name)

    @exception_handler
    def copy_list(self, src_name: str, dest_name: str) -> None:
        """Copy an aggregation list

        The source and destination aggregation list keys used to
        locate and store the aggregation list may be formed by
        applying prefixes to the supplied src_name and dest_name.
        See set_data_source() and use_list_ensemble_prefix()
        for more details.

        :param src_name: The source list name
        :type src_name: str
        :param dest_name: The destination list name
        :type dest_name: str
        :raises RedisReplyError: if there is an error
                in command execution.
        """
        typecheck(src_name, "src_name", str)
        typecheck(dest_name, "dest_name", str)
        self._client.copy_list(src_name, dest_name)

    @exception_handler
    def rename_list(self, src_name: str, dest_name: str) -> None:
        """Rename an aggregation list

        The old and new aggregation list key used to find and
        relocate the list may be formed by applying prefixes to
        the supplied old_name and new_name. See set_data_source()
        and use_list_ensemble_prefix() for more details.

        :param src_name: The source list name
        :type src_name: str
        :param dest_name: The destination list name
        :type dest_name: str
        :raises RedisReplyError: if there is an error
                in command execution.
        """
        typecheck(src_name, "src_name", str)
        typecheck(dest_name, "dest_name", str)
        self._client.rename_list(src_name, dest_name)

    @exception_handler
    def get_list_length(self, list_name: str) -> int:
        """Get the number of entries in the list

        :param list_name: The list name
        :type list_name: str
        :return: The length of the list
        :rtype: int
        :raises RedisReplyError: if there is an error
                in command execution.
        """
        typecheck(list_name, "list_name", str)
        return self._client.get_list_length(list_name)

    @exception_handler
    def poll_list_length(
        self, name: str, list_length: int, poll_frequency_ms: int, num_tries: int
    ) -> bool:
        """Poll list length until length is equal
        to the provided length.  If maximum number of
        attempts is exceeded, returns False

        The aggregation list key used to check for list length
        may be formed by applying a prefix to the supplied
        name. See set_data_source() and use_list_ensemble_prefix()
        for more details.

        :param name: The name of the list
        :type name: str
        :param list_length: The desired length of the list
        :type list_length: int
        :param poll_frequency_ms: The time delay between checks, in milliseconds
        :type poll_frequency_ms: int
        :param num_tries: The total number of times to check for the name
        :type num_tries: int
        :return: Returns true if the list is found with a length greater
                than or equal to the provided length, otherwise false
        :rtype: bool
        :raises RedisReplyError: if there is an error
                in command execution.
        """
        typecheck(name, "name", str)
        typecheck(list_length, "list_length", int)
        typecheck(poll_frequency_ms, "poll_frequency_ms", int)
        typecheck(num_tries, "num_tries", int)
        return self._client.poll_list_length(
            name, list_length, poll_frequency_ms, num_tries
        )

    @exception_handler
    def poll_list_length_gte(
        self, name: str, list_length: int, poll_frequency_ms: int, num_tries: int
    ) -> bool:
        """Poll list length until length is greater than or equal
        to the user-provided length. If maximum number of
        attempts is exceeded, false is returned.

        The aggregation list key used to check for list length
        may be formed by applying a prefix to the supplied
        name. See set_data_source() and use_list_ensemble_prefix()
        for more details.

        :param name: The name of the list
        :type name: str
        :param list_length: The desired minimum length of the list
        :type list_length: int
        :param poll_frequency_ms: The time delay between checks, in milliseconds
        :type poll_frequency_ms: int
        :param num_tries: The total number of times to check for the name
        :type num_tries: int
        :return: Returns true if the list is found with a length greater
                 than or equal to the provided length, otherwise false
        :rtype: bool
        :raises RedisReplyError: if there is an error
                in command execution.
        """
        typecheck(name, "name", str)
        typecheck(list_length, "list_length", int)
        typecheck(poll_frequency_ms, "poll_frequency_ms", int)
        typecheck(num_tries, "num_tries", int)
        return self._client.poll_list_length_gte(
            name, list_length, poll_frequency_ms, num_tries
        )

    @exception_handler
    def poll_list_length_lte(
        self, name: str, list_length: int, poll_frequency_ms: int, num_tries: int
    ) -> bool:
        """Poll list length until length is less than or equal
        to the user-provided length. If maximum number of
        attempts is exceeded, false is returned.

        The aggregation list key used to check for list length
        may be formed by applying a prefix to the supplied
        name. See set_data_source() and use_list_ensemble_prefix()
        for more details.

        :param name: The name of the list
        :type name: str
        :param list_length: The desired maximum length of the list
        :type list_length: int
        :param poll_frequency_ms: The time delay between checks, in milliseconds
        :type poll_frequency_ms: int
        :param num_tries: The total number of times to check for the name
        :type num_tries: int
        :return: Returns true if the list is found with a length less
                 than or equal to the provided length, otherwise false
        :rtype: bool
        :raises RedisReplyError: if there is an error
                in command execution.
        """
        typecheck(name, "name", str)
        typecheck(list_length, "list_length", int)
        typecheck(poll_frequency_ms, "poll_frequency_ms", int)
        typecheck(num_tries, "num_tries", int)
        return self._client.poll_list_length_lte(
            name, list_length, poll_frequency_ms, num_tries
        )

    @exception_handler
    def get_datasets_from_list(self, list_name: str) -> t.List[Dataset]:
        """Get datasets from an aggregation list

        The aggregation list key used to retrieve datasets
        may be formed by applying a prefix to the supplied
        name. See set_data_source() and use_list_ensemble_prefix()
        for more details.  An empty or nonexistant
        aggregation list returns an empty vector.

        :param list_name: The name of the list
        :type list_name: str
        :return: A list of DataSet objects.
        :rtype: list[DataSet]
        :raises RedisReplyError: if there is an error in command execution.
        """
        typecheck(list_name, "list_name", str)
        return self._client.get_datasets_from_list(list_name)

    @exception_handler
    def get_dataset_list_range(
        self, list_name: str, start_index: int, end_index: int
    ) -> t.List[Dataset]:
        """Get a range of datasets (by index) from an aggregation list

        The aggregation list key used to retrieve datasets
        may be formed by applying a prefix to the supplied
        name. See set_data_source()  and use_list_ensemble_prefix()
        for more details.  An empty or nonexistant aggregation
        list returns an empty vector.  If the provided
        end_index is beyond the end of the list, that index will
        be treated as the last index of the list.  If start_index
        and end_index are inconsistent (e.g. end_index is less
        than start_index), an empty list of datasets will be returned.

        :param list_name: The name of the list
        :type list_name: str
        :param start_index: The starting index of the range (inclusive,
               starting at zero).  Negative values are
               supported.  A negative value indicates offsets
               starting at the end of the list. For example, -1 is
               the last element of the list.
        :type start_index: int
        :param end_index: The ending index of the range (inclusive,
               starting at zero).  Negative values are
               supported.  A negative value indicates offsets
               starting at the end of the list. For example, -1 is
               the last element of the list.
        :return: A list of DataSet objects.
        :rtype: list[DataSet]
        :raises RedisReplyError: if there is an error in command execution.
        """
        typecheck(list_name, "list_name", str)
        typecheck(start_index, "start_index", int)
        typecheck(end_index, "end_index", int)
        return self._client.get_dataset_list_range(list_name, start_index, end_index)

    # ---- helpers --------------------------------------------------------

    @staticmethod
    def __check_tensor_args(
        inputs: t.Optional[t.Union[t.List[str], str]],
        outputs: t.Optional[t.Union[t.List[str], str]],
    ) -> t.Tuple[t.List[str], t.List[str]]:
        inputs = init_default([], inputs, (list, str))
        outputs = init_default([], outputs, (list, str))
        assert inputs is not None and outputs is not None
        if isinstance(inputs, str):
            inputs = [inputs]
        if isinstance(outputs, str):
            outputs = [outputs]
        return inputs, outputs

    @staticmethod
    def __check_backend(backend: str) -> str:
        backend = backend.upper()
        if backend in ["TF", "TFLITE", "TORCH", "ONNX"]:
            return backend
        else:
            raise TypeError(f"Backend type {backend} unsupported")

    @staticmethod
    def __check_file(file: str) -> str:
        file_path = osp.abspath(file)
        if not osp.isfile(file_path):
            raise FileNotFoundError(file_path)
        return file_path

    @staticmethod
    def __check_device(device: str) -> str:
        device = device.upper()
        if not device.startswith("CPU") and not device.startswith("GPU"):
            raise TypeError("Device argument must start with either CPU or GPU")
        return device

    @staticmethod
    def __set_address(address: str) -> None:
        if "SSDB" in os.environ:
            del os.environ["SSDB"]
        os.environ["SSDB"] = address<|MERGE_RESOLUTION|>--- conflicted
+++ resolved
@@ -42,16 +42,7 @@
 
 
 class Client(SRObject):
-<<<<<<< HEAD
-    def __init__(self, *a, **kw):
-=======
-    def __init__(
-        self,
-        address: t.Optional[str] = None,
-        cluster: bool = False,
-        logger_name: str = "default",
-    ) -> None:
->>>>>>> b1b1cdba
+    def __init__(self, *a: t.Any, **kw: t.Any):
         """Initialize a RedisAI client
 
         At this time, the Client can be initialized with one of two
