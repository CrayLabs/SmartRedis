/*
 * BSD 2-Clause License
 *
 * Copyright (c) 2021-2022, Hewlett Packard Enterprise
 * All rights reserved.
 *
 * Redistribution and use in source and binary forms, with or without
 * modification, are permitted provided that the following conditions are met:
 *
 * 1. Redistributions of source code must retain the above copyright notice, this
 *    list of conditions and the following disclaimer.
 *
 * 2. Redistributions in binary form must reproduce the above copyright notice,
 *    this list of conditions and the following disclaimer in the documentation
 *    and/or other materials provided with the distribution.
 *
 * THIS SOFTWARE IS PROVIDED BY THE COPYRIGHT HOLDERS AND CONTRIBUTORS "AS IS"
 * AND ANY EXPRESS OR IMPLIED WARRANTIES, INCLUDING, BUT NOT LIMITED TO, THE
 * IMPLIED WARRANTIES OF MERCHANTABILITY AND FITNESS FOR A PARTICULAR PURPOSE ARE
 * DISCLAIMED. IN NO EVENT SHALL THE COPYRIGHT HOLDER OR CONTRIBUTORS BE LIABLE
 * FOR ANY DIRECT, INDIRECT, INCIDENTAL, SPECIAL, EXEMPLARY, OR CONSEQUENTIAL
 * DAMAGES (INCLUDING, BUT NOT LIMITED TO, PROCUREMENT OF SUBSTITUTE GOODS OR
 * SERVICES; LOSS OF USE, DATA, OR PROFITS; OR BUSINESS INTERRUPTION) HOWEVER
 * CAUSED AND ON ANY THEORY OF LIABILITY, WHETHER IN CONTRACT, STRICT LIABILITY,
 * OR TORT (INCLUDING NEGLIGENCE OR OTHERWISE) ARISING IN ANY WAY OUT OF THE USE
 * OF THIS SOFTWARE, EVEN IF ADVISED OF THE POSSIBILITY OF SUCH DAMAGE.
 */

#include "pyclient.h"
#include "srexception.h"
#include "logger.h"

using namespace SmartRedis;
namespace py = pybind11;


PYBIND11_MODULE(smartredisPy, m) {
    m.doc() = "smartredis client"; // optional module docstring

    // Python client bindings
    py::class_<PyClient>(m, "PyClient")
        .def(py::init<bool, const std::string&>())
        .def("put_tensor", &PyClient::put_tensor)
        .def("get_tensor", &PyClient::get_tensor)
        .def("delete_tensor", &PyClient::delete_tensor)
        .def("copy_tensor", &PyClient::copy_tensor)
        .def("rename_tensor", &PyClient::rename_tensor)
        .def("put_dataset", &PyClient::put_dataset)
        .def("get_dataset", &PyClient::get_dataset)
        .def("delete_dataset", &PyClient::delete_dataset)
        .def("copy_dataset", &PyClient::copy_dataset)
        .def("rename_dataset", &PyClient::rename_dataset)
        .def("set_script_from_file", &PyClient::set_script_from_file)
        .def("set_script_from_file_multigpu", &PyClient::set_script_from_file_multigpu)
        .def("set_script", &PyClient::set_script)
        .def("set_script_multigpu", &PyClient::set_script_multigpu)
        .def("get_script", &PyClient::get_script)
        .def("run_script", &PyClient::run_script)
        .def("run_script_multigpu", &PyClient::run_script_multigpu)
        .def("delete_script", &PyClient::delete_script)
        .def("delete_script_multigpu", &PyClient::delete_script_multigpu)
        .def("set_model", &PyClient::set_model)
        .def("set_model_multigpu", &PyClient::set_model_multigpu)
        .def("set_model_from_file", &PyClient::set_model_from_file)
        .def("set_model_from_file_multigpu", &PyClient::set_model_from_file_multigpu)
        .def("get_model", &PyClient::get_model)
        .def("run_model", &PyClient::run_model)
        .def("run_model_multigpu", &PyClient::run_model_multigpu)
        .def("delete_model", &PyClient::delete_model)
        .def("delete_model_multigpu", &PyClient::delete_model_multigpu)
        .def("key_exists", &PyClient::key_exists)
        .def("poll_key", &PyClient::poll_key)
        .def("model_exists", &PyClient::model_exists)
        .def("tensor_exists", &PyClient::tensor_exists)
        .def("dataset_exists", &PyClient::dataset_exists)
        .def("poll_model", &PyClient::poll_model)
        .def("poll_tensor", &PyClient::poll_tensor)
        .def("poll_dataset", &PyClient::poll_dataset)
        .def("set_data_source", &PyClient::set_data_source)
        .def("use_tensor_ensemble_prefix", &PyClient::use_tensor_ensemble_prefix)
        .def("use_model_ensemble_prefix", &PyClient::use_model_ensemble_prefix)
        .def("use_list_ensemble_prefix", &PyClient::use_list_ensemble_prefix)
        .def("get_db_node_info", &PyClient::get_db_node_info)
        .def("get_db_cluster_info", &PyClient::get_db_cluster_info)
        .def("get_ai_info", &PyClient::get_ai_info)
        .def("flush_db", &PyClient::flush_db)
        .def("config_set", &PyClient::config_set)
        .def("config_get", &PyClient::config_get)
        .def("save", &PyClient::save)
        .def("append_to_list", &PyClient::append_to_list)
        .def("delete_list", &PyClient::delete_list)
        .def("copy_list", &PyClient::copy_list)
        .def("rename_list", &PyClient::rename_list)
        .def("get_list_length", &PyClient::get_list_length)
        .def("poll_list_length", &PyClient::poll_list_length)
        .def("poll_list_length_gte", &PyClient::poll_list_length_gte)
        .def("poll_list_length_lte", &PyClient::poll_list_length_lte)
        .def("get_datasets_from_list", &PyClient::get_datasets_from_list)
        .def("get_dataset_list_range", &PyClient::get_dataset_list_range);

    // Python Dataset class
    py::class_<PyDataset>(m, "PyDataset")
        .def(py::init<std::string&>())
        .def("add_tensor", &PyDataset::add_tensor)
        .def("get_tensor", &PyDataset::get_tensor)
        .def("add_meta_scalar", &PyDataset::add_meta_scalar)
        .def("add_meta_string", &PyDataset::add_meta_string)
        .def("get_meta_scalars", &PyDataset::get_meta_scalars)
        .def("get_meta_strings", &PyDataset::get_meta_strings)
        .def("get_name", &PyDataset::get_name);

<<<<<<< HEAD
    // Logging functions
    m.def("cpp_log_data", &log_data)
     .def("cpp_log_warning", &log_warning)
     .def("cpp_log_error", &log_error);

    // Logging levels
    py::enum_<SRLoggingLevel>(m, "SRLoggingLevel")
        .value("LLQuiet", LLQuiet)
        .value("LLInfo", LLInfo)
        .value("LLDebug", LLDebug)
        .value("LLDeveloper", LLDeveloper)
        .export_values();
=======
    // Error management routines
    m.def("c_get_last_error_location", &SRGetLastErrorLocation);
>>>>>>> 07f1fa10

    // Python exception classes
    static py::exception<SmartRedis::Exception>         exception_handler(m,          "RedisReplyError");
    static py::exception<SmartRedis::RuntimeException>  runtime_exception_handler(m,  "RedisRuntimeError",  exception_handler.ptr());
    static py::exception<SmartRedis::BadAllocException> badalloc_exception_handler(m, "RedisBadAllocError", exception_handler.ptr());
    static py::exception<SmartRedis::DatabaseException> database_exception_handler(m, "RedisDatabaseError", exception_handler.ptr());
    static py::exception<SmartRedis::TimeoutException>  timeout_exception_handler(m,  "RedisTimeoutError",  exception_handler.ptr());
    static py::exception<SmartRedis::InternalException> internal_exception_handler(m, "RedisInternalError", exception_handler.ptr());
    static py::exception<SmartRedis::KeyException>      key_exception_handler(m,      "RedisKeyError",      exception_handler.ptr());

    // Translate SmartRedis Exception classes to python error classes
    py::register_exception_translator([](std::exception_ptr p) {
        try {
            if (p) std::rethrow_exception(p);
        }
        // Parameter exceptions map to Python ValueError
        catch (const ParameterException& e) {
            PyErr_SetString(PyExc_ValueError, e.what());
        }

        // Type exceptions map to Python TypeError
        catch (const TypeException& e) {
            PyErr_SetString(PyExc_TypeError, e.what());
        }

        // Everything else maps to a custom override
        catch (const SmartRedis::RuntimeException& e) {
            runtime_exception_handler(e.what());
        }
        catch (const SmartRedis::BadAllocException& e) {
            badalloc_exception_handler(e.what());
        }
        catch (const SmartRedis::DatabaseException& e) {
            database_exception_handler(e.what());
        }
        catch (const SmartRedis::TimeoutException& e) {
            timeout_exception_handler(e.what());
        }
        catch (const SmartRedis::InternalException& e) {
            internal_exception_handler(e.what());
        }
        catch (const SmartRedis::KeyException& e) {
            key_exception_handler(e.what());
        }
        catch (const SmartRedis::Exception& e) {
            exception_handler(e.what());
        }
    });
}
<|MERGE_RESOLUTION|>--- conflicted
+++ resolved
@@ -109,7 +109,6 @@
         .def("get_meta_strings", &PyDataset::get_meta_strings)
         .def("get_name", &PyDataset::get_name);
 
-<<<<<<< HEAD
     // Logging functions
     m.def("cpp_log_data", &log_data)
      .def("cpp_log_warning", &log_warning)
@@ -122,10 +121,8 @@
         .value("LLDebug", LLDebug)
         .value("LLDeveloper", LLDeveloper)
         .export_values();
-=======
     // Error management routines
     m.def("c_get_last_error_location", &SRGetLastErrorLocation);
->>>>>>> 07f1fa10
 
     // Python exception classes
     static py::exception<SmartRedis::Exception>         exception_handler(m,          "RedisReplyError");
