--- conflicted
+++ resolved
@@ -199,36 +199,10 @@
 
 PyDataset* PyClient::get_dataset(const std::string& name)
 {
-<<<<<<< HEAD
-    DataSet* data;
-    try {
-        data = new DataSet(_client->get_dataset(name));
-        PyDataset* dataset = new PyDataset(data);
-        return dataset;
-    }
-    catch (const std::bad_alloc& e) {
-        data = NULL;
-        throw SRBadAllocException("DataSet");
-    }
-    catch (Exception& e) {
-        // exception is already prepared for caller
-        throw;
-    }
-    catch (std::exception& e) {
-        // should never happen
-        throw SRInternalException(e.what());
-    }
-    catch (...) {
-        // should never happen
-        throw SRInternalException("A non-standard exception was encountered "\
-                                  "while executing get_dataset.");
-    }
-=======
     return MAKE_CLIENT_API({
         DataSet* data = new DataSet(_client->get_dataset(name));
         return new PyDataset(data);
     });
->>>>>>> 2b4b5cc3
 }
 
 void PyClient::delete_dataset(const std::string& name)
