# BSD 2-Clause License
#
# Copyright (c) 2021-2023, Hewlett Packard Enterprise
# All rights reserved.
#
# Redistribution and use in source and binary forms, with or without
# modification, are permitted provided that the following conditions are met:
#
# 1. Redistributions of source code must retain the above copyright notice, this
#    list of conditions and the following disclaimer.
#
# 2. Redistributions in binary form must reproduce the above copyright notice,
#    this list of conditions and the following disclaimer in the documentation
#    and/or other materials provided with the distribution.
#
# THIS SOFTWARE IS PROVIDED BY THE COPYRIGHT HOLDERS AND CONTRIBUTORS "AS IS"
# AND ANY EXPRESS OR IMPLIED WARRANTIES, INCLUDING, BUT NOT LIMITED TO, THE
# IMPLIED WARRANTIES OF MERCHANTABILITY AND FITNESS FOR A PARTICULAR PURPOSE ARE
# DISCLAIMED. IN NO EVENT SHALL THE COPYRIGHT HOLDER OR CONTRIBUTORS BE LIABLE
# FOR ANY DIRECT, INDIRECT, INCIDENTAL, SPECIAL, EXEMPLARY, OR CONSEQUENTIAL
# DAMAGES (INCLUDING, BUT NOT LIMITED TO, PROCUREMENT OF SUBSTITUTE GOODS OR
# SERVICES; LOSS OF USE, DATA, OR PROFITS; OR BUSINESS INTERRUPTION) HOWEVER
# CAUSED AND ON ANY THEORY OF LIABILITY, WHETHER IN CONTRACT, STRICT LIABILITY,
# OR TORT (INCLUDING NEGLIGENCE OR OTHERWISE) ARISING IN ANY WAY OUT OF THE USE
# OF THIS SOFTWARE, EVEN IF ADVISED OF THE POSSIBILITY OF SUCH DAMAGE.

import os
import numpy as np
import pytest
from smartredis import Client
from smartredis.error import RedisReplyError


def test_copy_tensor(context):
    # test copying tensor

    client = Client(None, logger_name=context)
    tensor = np.array([1, 2])
    client.put_tensor("test_copy", tensor)

    client.copy_tensor("test_copy", "test_copied")
    bool_poll_key = client.poll_key(get_prefix() + "test_copy", 100, 100)
    assert bool_poll_key == True
    assert client.key_exists(get_prefix() + "test_copy")
    assert client.key_exists(get_prefix() + "test_copied")
    returned = client.get_tensor("test_copied")
    assert np.array_equal(tensor, returned)


<<<<<<< HEAD
def test_poll_tensor(use_cluster, context):
    # test copying tensor

    client = Client(None, use_cluster, logger_name=context)
    tensor = np.array([1, 2])
    client.put_tensor("test_copy", tensor)

    poll_tensor_bool = client.poll_tensor("test_copy", 100, 100)
    assert poll_tensor_bool == True


def test_rename_tensor(use_cluster, context):
=======
def test_rename_tensor(context):
>>>>>>> df7bdf06
    # test renaming tensor

    client = Client(None, logger_name=context)
    tensor = np.array([1, 2])
    client.put_tensor("test_rename", tensor)

    client.rename_tensor("test_rename", "test_renamed")

    assert not client.tensor_exists("test_rename")
    assert client.tensor_exists("test_renamed")
    returned = client.get_tensor("test_renamed")
    assert np.array_equal(tensor, returned)


def test_delete_tensor(context):
    # test renaming tensor

    client = Client(None, logger_name=context)
    tensor = np.array([1, 2])
    client.put_tensor("test_delete", tensor)

    client.delete_tensor("test_delete")

    assert not (client.key_exists("test_delete"))


# --------------- Error handling ----------------------


def test_rename_nonexisting_key(context):

    client = Client(None, logger_name=context)
    with pytest.raises(RedisReplyError):
        client.rename_tensor("not-a-tensor", "still-not-a-tensor")


def test_copy_nonexistant_key(context):

    client = Client(None, logger_name=context)
    with pytest.raises(RedisReplyError):
        client.copy_tensor("not-a-tensor", "still-not-a-tensor")


def test_copy_not_tensor(context):
    def test_func(param):
        print(param)

    client = Client(None, logger_name=context)
    client.set_function("test_func", test_func)
    with pytest.raises(RedisReplyError):
        client.copy_tensor("test_func", "test_fork")


# --------------- Helper Functions --------------------


def get_prefix():
    # get prefix, if it exists. Assumes the client is using
    # tensor prefix which is the default.
    sskeyin = os.environ.get("SSKEYIN", None)
    prefix = ""
    if sskeyin:
        prefix = sskeyin.split(",")[0] + "."
    return prefix<|MERGE_RESOLUTION|>--- conflicted
+++ resolved
@@ -47,22 +47,7 @@
     assert np.array_equal(tensor, returned)
 
 
-<<<<<<< HEAD
-def test_poll_tensor(use_cluster, context):
-    # test copying tensor
-
-    client = Client(None, use_cluster, logger_name=context)
-    tensor = np.array([1, 2])
-    client.put_tensor("test_copy", tensor)
-
-    poll_tensor_bool = client.poll_tensor("test_copy", 100, 100)
-    assert poll_tensor_bool == True
-
-
-def test_rename_tensor(use_cluster, context):
-=======
 def test_rename_tensor(context):
->>>>>>> df7bdf06
     # test renaming tensor
 
     client = Client(None, logger_name=context)
