# BSD 2-Clause License
#
# Copyright (c) 2021-2023, Hewlett Packard Enterprise
# All rights reserved.
#
# Redistribution and use in source and binary forms, with or without
# modification, are permitted provided that the following conditions are met:
#
# 1. Redistributions of source code must retain the above copyright notice, this
#    list of conditions and the following disclaimer.
#
# 2. Redistributions in binary form must reproduce the above copyright notice,
#    this list of conditions and the following disclaimer in the documentation
#    and/or other materials provided with the distribution.
#
# THIS SOFTWARE IS PROVIDED BY THE COPYRIGHT HOLDERS AND CONTRIBUTORS "AS IS"
# AND ANY EXPRESS OR IMPLIED WARRANTIES, INCLUDING, BUT NOT LIMITED TO, THE
# IMPLIED WARRANTIES OF MERCHANTABILITY AND FITNESS FOR A PARTICULAR PURPOSE ARE
# DISCLAIMED. IN NO EVENT SHALL THE COPYRIGHT HOLDER OR CONTRIBUTORS BE LIABLE
# FOR ANY DIRECT, INDIRECT, INCIDENTAL, SPECIAL, EXEMPLARY, OR CONSEQUENTIAL
# DAMAGES (INCLUDING, BUT NOT LIMITED TO, PROCUREMENT OF SUBSTITUTE GOODS OR
# SERVICES; LOSS OF USE, DATA, OR PROFITS; OR BUSINESS INTERRUPTION) HOWEVER
# CAUSED AND ON ANY THEORY OF LIABILITY, WHETHER IN CONTRACT, STRICT LIABILITY,
# OR TORT (INCLUDING NEGLIGENCE OR OTHERWISE) ARISING IN ANY WAY OUT OF THE USE
# OF THIS SOFTWARE, EVEN IF ADVISED OF THE POSSIBILITY OF SUCH DAMAGE.

import os

import numpy as np
import pytest
from os import environ
from smartredis import *
from smartredis.error import *
from smartredis.util import Dtypes


test_gpu = environ.get("SMARTREDIS_TEST_DEVICE","cpu").lower() == "gpu"

@pytest.fixture
def cfg_opts() -> ConfigOptions:
    opts = ConfigOptions.create_from_environment("")
    return opts


def test_SSDB_not_set(context):
    ssdb = os.environ["SSDB"]
    del os.environ["SSDB"]
    with pytest.raises(RedisConnectionError):
        _ = Client(None, logger_name=context)
    os.environ["SSDB"] = ssdb


def test_bad_SSDB(context):
    ssdb = os.environ["SSDB"]
    del os.environ["SSDB"]
    os.environ["SSDB"] = "not-an-address:6379;"
    with pytest.raises(RedisConnectionError):
        c = Client(None, logger_name=context)
    os.environ["SSDB"] = ssdb


def test_bad_get_tensor(context):
    c = Client(None, logger_name=context)
    with pytest.raises(RedisReplyError):
        c.get_tensor("not-a-key")


def test_bad_get_dataset(context):
    c = Client(None, logger_name=context)
    with pytest.raises(RedisKeyError):
        c.get_dataset("not-a-key")


def test_bad_script_file(context):
    c = Client(None, logger_name=context)
    with pytest.raises(FileNotFoundError):
        c.set_script_from_file("key", "not-a-file")


def test_get_non_existant_script(context):
    c = Client(None, logger_name=context)
    with pytest.raises(RedisReplyError):
        script = c.get_script("not-a-script")


def test_bad_function_execution(context):
    """Error raised inside function"""

    c = Client(None, logger_name=context)
    c.set_function("bad-function", bad_function)
    data = np.array([1, 2, 3, 4])
    c.put_tensor("bad-func-tensor", data)
    with pytest.raises(RedisReplyError):
        c.run_script("bad-function", "bad_function", ["bad-func-tensor"], ["output"])
    with pytest.raises(RedisReplyError):
        c.run_script("bad-function", "bad_function", "bad-func-tensor", "output")


def test_missing_script_function(context):
    """User requests to run a function not in the script"""

    c = Client(None, logger_name=context)
    c.set_function("bad-function", bad_function)
    with pytest.raises(RedisReplyError):
        c.run_script("bad-function", "not-a-function-in-script", ["bad-func-tensor"], ["output"])
    with pytest.raises(RedisReplyError):
        c.run_script("bad-function", "not-a-function-in-script", "bad-func-tensor", "output")

@pytest.mark.skipif(
    not test_gpu,
    reason="SMARTREDIS_TEST_DEVICE does not specify 'gpu'"
)
def test_bad_function_execution_multigpu(use_cluster, context):
    """Error raised inside function"""

    c = Client(None, use_cluster, logger_name=context)
    c.set_function_multigpu("bad-function", bad_function, 0, 1)
    data = np.array([1, 2, 3, 4])
    c.put_tensor("bad-func-tensor", data)
    with pytest.raises(RedisReplyError):
        c.run_script_multigpu("bad-function", "bad_function", ["bad-func-tensor"], ["output"], 0, 0, 2)
    with pytest.raises(RedisReplyError):
        c.run_script_multigpu("bad-function", "bad_function", "bad-func-tensor", "output", 0, 0, 2)
<<<<<<< HEAD


@pytest.mark.skipif(
    not test_gpu,
    reason="SMARTREDIS_TEST_DEVICE does not specify 'gpu'"
)
def test_missing_script_function_multigpu(context):
    """User requests to run a function not in the script"""
=======
>>>>>>> 83d413bd

    c = Client(None, logger_name=context)
    c.set_function_multigpu("bad-function", bad_function, 0, 1)
    with pytest.raises(RedisReplyError):
        c.run_script_multigpu("bad-function", "not-a-function-in-script", ["bad-func-tensor"], ["output"], 0, 0, 2)
    with pytest.raises(RedisReplyError):
        c.run_script_multigpu("bad-function", "not-a-function-in-script", "bad-func-tensor", "output", 0, 0, 2)

<<<<<<< HEAD
=======
@pytest.mark.skipif(
    not test_gpu,
    reason="SMARTREDIS_TEST_DEVICE does not specify 'gpu'"
)
def test_missing_script_function_multigpu(context):
    """User requests to run a function not in the script"""

    c = Client(None, logger_name=context)
    c.set_function_multigpu("bad-function", bad_function, 0, 1)
    with pytest.raises(RedisReplyError):
        c.run_script_multigpu("bad-function", "not-a-function-in-script", ["bad-func-tensor"], ["output"], 0, 0, 2)
    with pytest.raises(RedisReplyError):
        c.run_script_multigpu("bad-function", "not-a-function-in-script", "bad-func-tensor", "output", 0, 0, 2)

>>>>>>> 83d413bd

def test_wrong_model_name(mock_data, mock_model, context):
    """User requests to run a model that is not there"""

    data = mock_data.create_data(1)

    model = mock_model.create_torch_cnn()
    c = Client(None, logger_name=context)
    c.set_model("simple_cnn", model, "TORCH", "CPU")
    c.put_tensor("input", data[0])
    with pytest.raises(RedisReplyError):
        c.run_model("wrong_cnn", ["input"], ["output"])


def test_wrong_model_name_from_file(mock_data, mock_model, context):
    """User requests to run a model that is not there
    that was loaded from file."""

    try:
        data = mock_data.create_data(1)
        mock_model.create_torch_cnn(filepath="./torch_cnn.pt")
        c = Client(None, logger_name=context)
        c.set_model_from_file("simple_cnn_from_file", "./torch_cnn.pt", "TORCH", "CPU")
        c.put_tensor("input", data[0])
        with pytest.raises(RedisReplyError):
            c.run_model("wrong_cnn", ["input"], ["output"])
    finally:
        os.remove("torch_cnn.pt")


def test_bad_device(context):
    c = Client(None, logger_name=context)
    with pytest.raises(TypeError):
        c.set_script("key", "some_script", device="not-a-gpu")

#####
# Test type errors from bad parameter types to Client API calls

def test_bad_type_put_tensor(context):
    c = Client(None, logger_name=context)
    array = np.array([1, 2, 3, 4])
    with pytest.raises(TypeError):
        c.put_tensor(42, array)
    with pytest.raises(TypeError):
        c.put_tensor("key", [1, 2, 3, 4])


def test_unsupported_type_put_tensor(context):
    """test an unsupported numpy type"""
    c = Client(None, logger_name=context)
    data = np.array([1, 2, 3, 4]).astype(np.uint64)
    with pytest.raises(TypeError):
        c.put_tensor("key", data)


def test_bad_type_get_tensor(context):
    c = Client(None, logger_name=context)
    with pytest.raises(TypeError):
        c.get_tensor(42)


def test_bad_type_delete_tensor(context):
    c = Client(None, logger_name=context)
    with pytest.raises(TypeError):
        c.delete_tensor(42)


def test_bad_type_copy_tensor(context):
    c = Client(None, logger_name=context)
    with pytest.raises(TypeError):
        c.copy_tensor(42, "newname")
    with pytest.raises(TypeError):
        c.copy_tensor("oldname", 42)


def test_bad_type_rename_tensor(context):
    c = Client(None, logger_name=context)
    with pytest.raises(TypeError):
        c.rename_tensor(42, "newname")
    with pytest.raises(TypeError):
        c.rename_tensor("oldname", 42)


def test_bad_type_put_dataset(context):
    c = Client(None, logger_name=context)
    array = np.array([1, 2, 3, 4])
    with pytest.raises(TypeError):
        c.put_dataset(array)


def test_bad_type_get_dataset(context):
    c = Client(None, logger_name=context)
    with pytest.raises(TypeError):
        c.get_dataset(42)


def test_bad_type_delete_dataset(context):
    c = Client(None, logger_name=context)
    with pytest.raises(TypeError):
        c.delete_dataset(42)


def test_bad_type_copy_dataset(context):
    c = Client(None, logger_name=context)
    with pytest.raises(TypeError):
        c.copy_dataset(42, "dest")
    with pytest.raises(TypeError):
        c.copy_dataset("src", 42)


def test_bad_type_rename_dataset(context):
    c = Client(None, logger_name=context)
    with pytest.raises(TypeError):
        c.rename_dataset(42, "oldkey")
    with pytest.raises(TypeError):
        c.rename_dataset("newkey", 42)


def test_bad_type_set_function(context):
    c = Client(None, logger_name=context)
    with pytest.raises(TypeError):
        c.set_function(42, bad_function)
    with pytest.raises(TypeError):
        c.set_function("key", "not-a-function")
    with pytest.raises(TypeError):
        c.set_function("key", bad_function, 42)

def test_bad_type_set_function_multigpu(context):
    c = Client(None, logger_name=context)
    with pytest.raises(TypeError):
        c.set_function_multigpu(42, bad_function, 0, 1)
    with pytest.raises(TypeError):
        c.set_function_multigpu("key", "not-a-function", 0, 1)
    with pytest.raises(TypeError):
        c.set_function_multigpu("key", bad_function, "not an integer", 1)
    with pytest.raises(TypeError):
        c.set_function_multigpu("key", bad_function, 0, "not an integer")
    with pytest.raises(ValueError):
        c.set_function_multigpu("key", bad_function, -1, 1) # invalid first GPU
    with pytest.raises(ValueError):
        c.set_function_multigpu("key", bad_function, 0, 0) # invalid num GPUs

def test_bad_type_set_script(context):
    c = Client(None, logger_name=context)
    key = "key_for_script"
    script = "bad script but correct parameter type"
    device = "CPU"
    with pytest.raises(TypeError):
        c.set_script(42, script, device)
    with pytest.raises(TypeError):
        c.set_script(key, 42, device)
    with pytest.raises(TypeError):
        c.set_script(key, script, 42)

def test_bad_type_set_script_multigpu(context):
    c = Client(None, logger_name=context)
    key = "key_for_script"
    script = "bad script but correct parameter type"
    first_gpu = 0
    num_gpus = 1
    with pytest.raises(TypeError):
        c.set_script_multigpu(42, script, first_gpu, num_gpus)
    with pytest.raises(TypeError):
        c.set_script_multigpu(key, 42, first_gpu, num_gpus)
    with pytest.raises(TypeError):
        c.set_script_multigpu(key, script, "not an integer", num_gpus)
    with pytest.raises(TypeError):
        c.set_script_multigpu(key, script, first_gpu, "not an integer")
    with pytest.raises(ValueError):
        c.set_script_multigpu(key, script, -1, num_gpus)
    with pytest.raises(ValueError):
        c.set_script_multigpu(key, script, first_gpu, 0)

def test_bad_type_set_script_from_file(context):
    c = Client(None, logger_name=context)
    key = "key_for_script"
    scriptfile = "bad filename but correct parameter type"
    device = "CPU"
    with pytest.raises(TypeError):
        c.set_script_from_file(42, scriptfile, device)
    with pytest.raises(TypeError):
        c.set_script_from_file(key, 42, device)
    with pytest.raises(TypeError):
        c.set_script_from_file(key, scriptfile, 42)

def test_bad_type_set_script_from_file_multigpu(context):
    c = Client(None, logger_name=context)
    key = "key_for_script"
    scriptfile = "bad filename but correct parameter type"
    first_gpu = 0
    num_gpus = 1
    with pytest.raises(TypeError):
        c.set_script_from_file_multigpu(42, scriptfile, first_gpu, num_gpus)
    with pytest.raises(TypeError):
        c.set_script_from_file_multigpu(key, 42, first_gpu, num_gpus)
    with pytest.raises(TypeError):
        c.set_script_from_file_multigpu(key, scriptfile, "not an integer", num_gpus)
    with pytest.raises(TypeError):
        c.set_script_from_file_multigpu(key, scriptfile, first_gpu, "not an integer")

def test_bad_type_get_script(context):
    c = Client(None, logger_name=context)
    with pytest.raises(TypeError):
        c.get_script(42)


def test_bad_type_run_script_str(context):
    c = Client(None, logger_name=context)
    key = "my_script"
    fn_name = "phred"
    inputs = "a string"
    outputs = "another string"
    with pytest.raises(TypeError):
        c.run_script(42, fn_name, inputs, outputs)
    with pytest.raises(TypeError):
        c.run_script(key, 42, inputs, outputs)
    with pytest.raises(TypeError):
        c.run_script(key, fn_name, 42, outputs)
    with pytest.raises(TypeError):
        c.run_script(key, fn_name, inputs, 42)


def test_bad_type_run_script_list(context):
    c = Client(None, logger_name=context)
    key = "my_script"
    fn_name = "phred"
    inputs = ["list", "of", "strings"]
    outputs = ["another", "string", "list"]
    with pytest.raises(TypeError):
        c.run_script(42, fn_name, inputs, outputs)
    with pytest.raises(TypeError):
        c.run_script(key, 42, inputs, outputs)
    with pytest.raises(TypeError):
        c.run_script(key, fn_name, 42, outputs)
    with pytest.raises(TypeError):
        c.run_script(key, fn_name, inputs, 42)


def test_bad_type_run_script_multigpu_str(context):
    c = Client(None, logger_name=context)
    key = "my_script"
    fn_name = "phred"
    inputs = "a string"
    outputs = "another string"
    offset = 0
    first_gpu = 0
    num_gpus = 1
    with pytest.raises(TypeError):
        c.run_script_multigpu(42, fn_name, inputs, outputs, offset, first_gpu, num_gpus)
    with pytest.raises(TypeError):
        c.run_script_multigpu(key, 42, inputs, outputs, offset, first_gpu, num_gpus)
    with pytest.raises(TypeError):
        c.run_script_multigpu(key, fn_name, 42, outputs, offset, first_gpu, num_gpus)
    with pytest.raises(TypeError):
        c.run_script_multigpu(key, fn_name, inputs, 42, offset, first_gpu, num_gpus)
    with pytest.raises(TypeError):
        c.run_script_multigpu(key, fn_name, inputs, outputs, "not an integer", first_gpu, num_gpus)
    with pytest.raises(TypeError):
        c.run_script_multigpu(key, fn_name, inputs, outputs, offset, "not an integer", num_gpus)
    with pytest.raises(TypeError):
        c.run_script_multigpu(key, fn_name, inputs, outputs, offset, first_gpu, "not an integer")
    with pytest.raises(ValueError):
        c.run_script_multigpu(key, fn_name, inputs, outputs, offset, -1, num_gpus)
    with pytest.raises(ValueError):
        c.run_script_multigpu(key, fn_name, inputs, outputs, offset, first_gpu, 0)


def test_bad_type_run_script_multigpu_list(context):
    c = Client(None, logger_name=context)
    key = "my_script"
    fn_name = "phred"
    inputs = ["list", "of", "strings"]
    outputs = ["another", "string", "list"]
    offset = 0
    first_gpu = 0
    num_gpus = 1
    with pytest.raises(TypeError):
        c.run_script_multigpu(42, fn_name, inputs, outputs, offset, first_gpu, num_gpus)
    with pytest.raises(TypeError):
        c.run_script_multigpu(key, 42, inputs, outputs, offset, first_gpu, num_gpus)
    with pytest.raises(TypeError):
        c.run_script_multigpu(key, fn_name, 42, outputs, offset, first_gpu, num_gpus)
    with pytest.raises(TypeError):
        c.run_script_multigpu(key, fn_name, inputs, 42, offset, first_gpu, num_gpus)
    with pytest.raises(TypeError):
        c.run_script_multigpu(key, fn_name, inputs, outputs, "not an integer", first_gpu, num_gpus)
    with pytest.raises(TypeError):
        c.run_script_multigpu(key, fn_name, inputs, outputs, offset, "not an integer", num_gpus)
    with pytest.raises(TypeError):
        c.run_script_multigpu(key, fn_name, inputs, outputs, offset, first_gpu, "not an integer")
    with pytest.raises(ValueError):
        c.run_script_multigpu(key, fn_name, inputs, outputs, offset, -1, num_gpus)
    with pytest.raises(ValueError):
        c.run_script_multigpu(key, fn_name, inputs, outputs, offset, first_gpu, 0)


def test_bad_type_get_model(context):
    c = Client(None, logger_name=context)
    with pytest.raises(TypeError):
        c.get_model(42)


def test_bad_type_set_model(mock_model, context):
    model = mock_model.create_torch_cnn()
    c = Client(None, logger_name=context)
    with pytest.raises(TypeError):
        c.set_model(42, model, "TORCH", "CPU")
    with pytest.raises(TypeError):
        c.set_model("simple_cnn", model, 42, "CPU")
    with pytest.raises(TypeError):
        c.set_model("simple_cnn", model, "UNSUPPORTED_ENGINE", "CPU")
    with pytest.raises(TypeError):
        c.set_model("simple_cnn", model, "TORCH", 42)
    with pytest.raises(TypeError):
        c.set_model("simple_cnn", model, "TORCH", "BAD_DEVICE")
    with pytest.raises(TypeError):
        c.set_model("simple_cnn", model, "TORCH", "CPU", batch_size="not_an_integer")
    with pytest.raises(TypeError):
        c.set_model("simple_cnn", model, "TORCH", "CPU", min_batch_size="not_an_integer")
    with pytest.raises(TypeError):
        c.set_model("simple_cnn", model, "TORCH", "CPU", tag=42)

def test_bad_type_set_model_multigpu(mock_model, context):
    c = Client(None, logger_name=context)
    model = mock_model.create_torch_cnn()
    c = Client(None, logger_name=context)
    with pytest.raises(TypeError):
        c.set_model_multigpu(42, model, "TORCH", 0, 1)
    with pytest.raises(TypeError):
        c.set_model_multigpu("simple_cnn", model, 42, 0, 1)
    with pytest.raises(TypeError):
        c.set_model_multigpu("simple_cnn", model, "UNSUPPORTED_ENGINE", 0, 1)
    with pytest.raises(TypeError):
        c.set_model_multigpu("simple_cnn", model, "TORCH", "not an integer", 1)
    with pytest.raises(TypeError):
        c.set_model_multigpu("simple_cnn", model, "TORCH", 0, "not an integer")
    with pytest.raises(ValueError):
        c.set_model_multigpu("simple_cnn", model, "TORCH", -1, 1)
    with pytest.raises(ValueError):
        c.set_model_multigpu("simple_cnn", model, "TORCH", 0, 0)
    with pytest.raises(TypeError):
        c.set_model_multigpu("simple_cnn", model, "TORCH", 0, 1, batch_size="not_an_integer")
    with pytest.raises(TypeError):
        c.set_model_multigpu("simple_cnn", model, "TORCH", 0, 1, min_batch_size="not_an_integer")
    with pytest.raises(TypeError):
        c.set_model_multigpu("simple_cnn", model, "TORCH", 0, 1, tag=42)


def test_bad_type_set_model_from_file(context):
    modelfile = "bad filename but right parameter type"
    c = Client(None, logger_name=context)
    with pytest.raises(TypeError):
        c.set_model_from_file(42, modelfile, "TORCH", "CPU")
    with pytest.raises(TypeError):
        c.set_model_from_file("simple_cnn", 42, "TORCH", "CPU")
    with pytest.raises(TypeError):
        c.set_model_from_file("simple_cnn", modelfile, 42, "CPU")
    with pytest.raises(TypeError):
        c.set_model_from_file("simple_cnn", modelfile, "UNSUPPORTED_ENGINE", "CPU")
    with pytest.raises(TypeError):
        c.set_model_from_file("simple_cnn", modelfile, "TORCH", 42)
    with pytest.raises(TypeError):
        c.set_model_from_file("simple_cnn", modelfile, "TORCH", "BAD_DEVICE")
    with pytest.raises(TypeError):
        c.set_model_from_file("simple_cnn", modelfile, "TORCH", "CPU", batch_size="not_an_integer")
    with pytest.raises(TypeError):
        c.set_model_from_file("simple_cnn", modelfile, "TORCH", "CPU", min_batch_size="not_an_integer")
    with pytest.raises(TypeError):
        c.set_model_from_file("simple_cnn", modelfile, "TORCH", "CPU", tag=42)

def test_bad_type_set_model_from_file_multigpu(context):
    modelfile = "bad filename but right parameter type"
    c = Client(None, logger_name=context)
    with pytest.raises(TypeError):
        c.set_model_from_file_multigpu(42, modelfile, "TORCH", 0, 1)
    with pytest.raises(TypeError):
        c.set_model_from_file_multigpu("simple_cnn", 42, "TORCH", 0, 1)
    with pytest.raises(TypeError):
        c.set_model_from_file_multigpu("simple_cnn", modelfile, 42, 0, 1)
    with pytest.raises(TypeError):
        c.set_model_from_file_multigpu("simple_cnn", modelfile, "UNSUPPORTED_ENGINE", 0, 1)
    with pytest.raises(TypeError):
        c.set_model_from_file_multigpu("simple_cnn", modelfile, "TORCH", "not an integer", 1)
    with pytest.raises(TypeError):
        c.set_model_from_file_multigpu("simple_cnn", modelfile, "TORCH", 0, "not an integer")
    with pytest.raises(TypeError):
        c.set_model_from_file_multigpu("simple_cnn", modelfile, "TORCH", 0, 1, batch_size="not_an_integer")
    with pytest.raises(TypeError):
        c.set_model_from_file_multigpu("simple_cnn", modelfile, "TORCH", 0, 1, min_batch_size="not_an_integer")
    with pytest.raises(TypeError):
        c.set_model_from_file_multigpu("simple_cnn", modelfile, "TORCH", 0, 1, min_batch_timeout="not_an_integer")
    with pytest.raises(TypeError):
        c.set_model_from_file_multigpu("simple_cnn", modelfile, "TORCH", 0, 1, tag=42)

def test_bad_type_run_model(context):
    c = Client(None, logger_name=context)
    with pytest.raises(TypeError):
        c.run_model(42)


def test_bad_type_run_model_multigpu(context):
    c = Client(None, logger_name=context)
    with pytest.raises(TypeError):
        c.run_model_multigpu(42, 0, 0, 1)
    with pytest.raises(TypeError):
        c.run_model_multigpu("simple_cnn", "not an integer", 0, 1)
    with pytest.raises(TypeError):
        c.run_model_multigpu("simple_cnn", 0, "not an integer", 1)
    with pytest.raises(TypeError):
        c.run_model_multigpu("simple_cnn", 0, 0, "not an integer")
    with pytest.raises(ValueError):
        c.run_model_multigpu("simple_cnn", 0, -1, 1)
    with pytest.raises(ValueError):
        c.run_model_multigpu("simple_cnn", 0, 0, 0)

def test_bad_type_delete_model_multigpu(context):
    c = Client(None, logger_name=context)
    with pytest.raises(TypeError):
        c.delete_model_multigpu(42, 0, 1)
    with pytest.raises(TypeError):
        c.delete_model_multigpu("simple_cnn",  "not an integer", 1)
    with pytest.raises(TypeError):
        c.delete_model_multigpu("simple_cnn", 0, "not an integer")
    with pytest.raises(ValueError):
        c.delete_model_multigpu("simple_cnn", -1, 1)
    with pytest.raises(ValueError):
        c.delete_model_multigpu("simple_cnn", 0, 0)

def test_bad_type_delete_script_multigpu(context):
    c = Client(None, logger_name=context)
    script_name = "my_script"
    with pytest.raises(TypeError):
        c.delete_script_multigpu(42, 0, 1)
    with pytest.raises(TypeError):
        c.delete_script_multigpu(script_name,  "not an integer", 1)
    with pytest.raises(TypeError):
        c.delete_script_multigpu(script_name, 0, "not an integer")
    with pytest.raises(ValueError):
        c.delete_script_multigpu(script_name, -1, 1)
    with pytest.raises(ValueError):
        c.delete_script_multigpu(script_name, 0, 0)

def test_bad_type_tensor_exists(context):
    c = Client(None, logger_name=context)
    with pytest.raises(TypeError):
        c.tensor_exists(42)


def test_bad_type_dataset_exists(context):
    c = Client(None, logger_name=context)
    with pytest.raises(TypeError):
        c.dataset_exists(42)


def test_bad_type_model_exists(context):
    c = Client(None, logger_name=context)
    with pytest.raises(TypeError):
        c.model_exists(42)


def test_bad_type_key_exists(context):
    c = Client(None, logger_name=context)
    with pytest.raises(TypeError):
        c.key_exists(42)


def test_bad_type_poll_key(context):
    c = Client(None, logger_name=context)
    name = "some_key"
    freq = 42
    num_tries = 42
    bogus = "bogus"
    with pytest.raises(TypeError):
        c.poll_key(42, freq, num_tries)
    with pytest.raises(TypeError):
        c.poll_key(name, bogus, num_tries)
    with pytest.raises(TypeError):
        c.poll_key(name, freq, bogus)


def test_bad_type_poll_tensor(context):
    c = Client(None, logger_name=context)
    name = "some_key"
    freq = 42
    num_tries = 42
    bogus = "bogus"
    with pytest.raises(TypeError):
        c.poll_tensor(42, freq, num_tries)
    with pytest.raises(TypeError):
        c.poll_tensor(name, bogus, num_tries)
    with pytest.raises(TypeError):
        c.poll_tensor(name, freq, bogus)


def test_bad_type_poll_dataset(context):
    c = Client(None, logger_name=context)
    name = "some_key"
    freq = 42
    num_tries = 42
    bogus = "bogus"
    with pytest.raises(TypeError):
        c.poll_dataset(42, freq, num_tries)
    with pytest.raises(TypeError):
        c.poll_dataset(name, bogus, num_tries)
    with pytest.raises(TypeError):
        c.poll_dataset(name, freq, bogus)


def test_bad_type_poll_model(context):
    c = Client(None, logger_name=context)
    name = "some_key"
    freq = 42
    num_tries = 42
    bogus = "bogus"
    with pytest.raises(TypeError):
        c.poll_model(42, freq, num_tries)
    with pytest.raises(TypeError):
        c.poll_model(name, bogus, num_tries)
    with pytest.raises(TypeError):
        c.poll_model(name, freq, bogus)


def test_bad_type_set_data_source(context):
    c = Client(None, logger_name=context)
    with pytest.raises(TypeError):
        c.set_data_source(42)


def test_bad_type_use_model_ensemble_prefix(context):
    c = Client(None, logger_name=context)
    with pytest.raises(TypeError):
        c.use_model_ensemble_prefix("not a boolean")


def test_bad_type_use_list_ensemble_prefix(context):
    c = Client(None, logger_name=context)
    with pytest.raises(TypeError):
        c.use_list_ensemble_prefix("not a boolean")


def test_bad_type_use_tensor_ensemble_prefix(context):
    c = Client(None, logger_name=context)
    with pytest.raises(TypeError):
        c.use_tensor_ensemble_prefix("not a boolean")


def test_bad_type_use_dataset_ensemble_prefix(context):
    c = Client(None, logger_name=context)
    with pytest.raises(TypeError):
        c.use_dataset_ensemble_prefix("not a boolean")


def test_bad_type_get_db_node_info(context):
    c = Client(None, logger_name=context)
    with pytest.raises(TypeError):
        c.get_db_node_info("not a list")


def test_bad_type_get_db_cluster_info(context):
    c = Client(None, logger_name=context)
    with pytest.raises(TypeError):
        c.get_db_cluster_info("not a list")


def test_bad_type_get_ai_info(context):
    c = Client(None, logger_name=context)
    address = ["list", "of", "str"]
    key = "ai.info.key"
    with pytest.raises(TypeError):
        c.get_ai_info("not a list", key)
    with pytest.raises(TypeError):
        c.get_ai_info(address, 42)
    with pytest.raises(TypeError):
        c.get_ai_info(address, key, "not a boolean")


def test_bad_type_flush_db(context):
    c = Client(None, logger_name=context)
    with pytest.raises(TypeError):
        c.flush_db("not a list")


def test_bad_type_config_get(context):
    c = Client(None, logger_name=context)
    with pytest.raises(TypeError):
        c.config_get("timeout", 42)
    with pytest.raises(TypeError):
        c.config_get(42, "address")


def test_bad_type_config_set(context):
    c = Client(None, logger_name=context)
    param = "timeout"
    value = "never"
    address = "127.0.0.1:6379"
    with pytest.raises(TypeError):
        c.config_set(42, value, address)
    with pytest.raises(TypeError):
        c.config_set(param, 42, address)
    with pytest.raises(TypeError):
        c.config_set(param, value, 42)


def test_bad_type_save(context):
    c = Client(None, logger_name=context)
    with pytest.raises(TypeError):
        c.save("not a list")

def test_bad_type_append_to_list(context):
    c = Client(None, logger_name=context)
    with pytest.raises(TypeError):
        c.append_to_list(42, 42)

def test_bad_type_delete_list(context):
    c = Client(None, logger_name=context)
    with pytest.raises(TypeError):
        c.delete_list(42)

def test_bad_type_copy_list(context):
    c = Client(None, logger_name=context)
    with pytest.raises(TypeError):
        c.copy_list(42, "dest")
    with pytest.raises(TypeError):
        c.copy_list("src", 42)

def test_bad_type_rename_list(context):
    c = Client(None, logger_name=context)
    with pytest.raises(TypeError):
        c.rename_list(42, "dest")
    with pytest.raises(TypeError):
        c.rename_list("src", 42)

def test_bad_type_get_list_length(context):
    c = Client(None, logger_name=context)
    with pytest.raises(TypeError):
        c.get_list_length(42)

def test_bad_type_poll_list_length(context):
    c = Client(None, logger_name=context)
    name = "mylist"
    len = 42
    pollfreq = 42
    num_tries = 42
    with pytest.raises(TypeError):
        c.poll_list_length(42, len, pollfreq, num_tries)
    with pytest.raises(TypeError):
        c.poll_list_length(name, "not an integer", pollfreq, num_tries)
    with pytest.raises(TypeError):
        c.poll_list_length(name, len, "not an integer", num_tries)
    with pytest.raises(TypeError):
        c.poll_list_length(name, len, pollfreq, "not an integer")

def test_bad_type_poll_list_length_gte(context):
    c = Client(None, logger_name=context)
    name = "mylist"
    len = 42
    pollfreq = 42
    num_tries = 42
    with pytest.raises(TypeError):
        c.poll_list_length_gte(42, len, pollfreq, num_tries)
    with pytest.raises(TypeError):
        c.poll_list_length_gte(name, "not an integer", pollfreq, num_tries)
    with pytest.raises(TypeError):
        c.poll_list_length_gte(name, len, "not an integer", num_tries)
    with pytest.raises(TypeError):
        c.poll_list_length_gte(name, len, pollfreq, "not an integer")

def test_bad_type_poll_list_length_lte(context):
    c = Client(None, logger_name=context)
    name = "mylist"
    len = 42
    pollfreq = 42
    num_tries = 42
    with pytest.raises(TypeError):
        c.poll_list_length_lte(42, len, pollfreq, num_tries)
    with pytest.raises(TypeError):
        c.poll_list_length_lte(name, "not an integer", pollfreq, num_tries)
    with pytest.raises(TypeError):
        c.poll_list_length_lte(name, len, "not an integer", num_tries)
    with pytest.raises(TypeError):
        c.poll_list_length_lte(name, len, pollfreq, "not an integer")

def test_bad_type_get_datasets_from_list(context):
    c = Client(None, logger_name=context)
    with pytest.raises(TypeError):
        c.get_datasets_from_list(42)

def test_bad_type_get_dataset_list_range(context):
    c = Client(None, logger_name=context)
    listname = "my_list"
    start_index = 0
    end_index = 42
    with pytest.raises(TypeError):
        c.get_dataset_list_range(42, start_index, end_index)
    with pytest.raises(TypeError):
        c.get_dataset_list_range(listname, "not an integer", end_index)
    with pytest.raises(TypeError):
        c.get_dataset_list_range(listname, start_index, "not an integer")

def test_bad_type_set_model_chunk_size(context):
    c = Client(None, logger_name=context)
    with pytest.raises(TypeError):
        c.set_model_chunk_size("not an integer")

#####
# Test type errors from bad parameter types to logging calls

@pytest.mark.parametrize("log_fn", [
    (log_data,), (log_warning,), (log_error,)
])
def test_bad_type_log_function(context, log_fn):
    c = Client(None, logger_name=context)
    with pytest.raises(TypeError):
        log_fn(42, LLInfo, "Data to be logged")
    with pytest.raises(TypeError):
        log_fn("test_bad_type_log_function", "Not a logging level", "Data to be logged")
    with pytest.raises(TypeError):
        log_fn("test_bad_type_log_function", LLInfo, 42)

def test_bad_type_client_log(context):
    c = Client(None, logger_name=context)
    with pytest.raises(TypeError):
        c.log_data("Not a logging level", "Data to be logged")
    with pytest.raises(TypeError):
        c.log_warning("Not a logging level", "Data to be logged")
    with pytest.raises(TypeError):
        c.log_error("Not a logging level", "Data to be logged")
    with pytest.raises(TypeError):
        c.log_data(LLInfo, 42)
    with pytest.raises(TypeError):
        c.log_warning(LLInfo, 42)
    with pytest.raises(TypeError):
        c.log_error(LLInfo, 42)

def test_bad_type_dataset_log(context):
    d = Dataset(context)
    with pytest.raises(TypeError):
        d.log_data("Not a logging level", "Data to be logged")
    with pytest.raises(TypeError):
        d.log_warning("Not a logging level", "Data to be logged")
    with pytest.raises(TypeError):
        d.log_error("Not a logging level", "Data to be logged")
    with pytest.raises(TypeError):
        d.log_data(LLInfo, 42)
    with pytest.raises(TypeError):
        d.log_warning(LLInfo, 42)
    with pytest.raises(TypeError):
        d.log_error(LLInfo, 42)

def test_bad_type_logcontext_log(context):
    lc = LogContext(context)
    with pytest.raises(TypeError):
        lc.log_data("Not a logging level", "Data to be logged")
    with pytest.raises(TypeError):
        lc.log_warning("Not a logging level", "Data to be logged")
    with pytest.raises(TypeError):
        lc.log_error("Not a logging level", "Data to be logged")
    with pytest.raises(TypeError):
        lc.log_data(LLInfo, 42)
    with pytest.raises(TypeError):
        lc.log_warning(LLInfo, 42)
    with pytest.raises(TypeError):
        lc.log_error(LLInfo, 42)

#####
# Test type errors from bad parameter types to Dataset API calls

def test_bad_type_dataset():
    with pytest.raises(TypeError):
        d = Dataset(42)

def test_bad_type_add_tensor():
    d = Dataset("test-dataset")
    with pytest.raises(TypeError):
        d.add_tensor("test-tensor", [1, 2, 3])


def test_from_pybind_wrong_type():
    """A call to Dataset.set_data is made with the wrong
    type (i.e. not Pydataset).
    """
    input_param = Dataset("wrong_input_param")
    with pytest.raises(TypeError):
        d = Dataset.from_pybind(input_param)


def test_set_data_wrong_type():
    """A call to Dataset.set_data is made with the wrong
    type (i.e. not Pydataset).
    """
    d = Dataset("test_dataset")
    input_param = Dataset("wrong_input_param")
    with pytest.raises(TypeError):
        d.set_data(input_param)


def test_add_tensor_wrong_type():
    """A call to Dataset.add_tensor is made with the wrong type
    """
    d = Dataset("test_dataset")
    data = np.array([1, 2, 3, 4])
    with pytest.raises(TypeError):
        d.add_tensor(42, data)
    with pytest.raises(TypeError):
        d.add_tensor("tensorname", 42)

def test_get_tensor_wrong_type():
    """A call to Dataset.get_tensor is made with the wrong type
    """
    d = Dataset("test_dataset")
    with pytest.raises(TypeError):
        d.get_tensor(42)


def test_add_meta_scalar_wrong_type():
    """A call to Dataset.add_meta_scalar is made with the wrong type
    """
    d = Dataset("test_dataset")
    data = np.array([1, 2, 3, 4])
    with pytest.raises(TypeError):
        d.add_meta_scalar(42, 42)
    with pytest.raises(TypeError):
        d.add_meta_scalar("scalarname", data) # array, not scalar

def test_add_meta_string_wrong_type():
    """A call to Dataset.add_meta_string is made with the wrong type
    """
    d = Dataset("test_dataset")
    with pytest.raises(TypeError):
        d.add_meta_string(42, "metastring")
    with pytest.raises(TypeError):
        d.add_meta_string("scalarname", 42)


def test_get_meta_scalars_wrong_type():
    """A call to Dataset.get_meta_scalars is made with the wrong type
    """
    d = Dataset("test_dataset")
    with pytest.raises(TypeError):
        d.get_meta_scalars(42)


def test_get_meta_strings_wrong_type():
    """A call to Dataset.get_meta_strings is made with the wrong type
    """
    d = Dataset("test_dataset")
    with pytest.raises(TypeError):
        d.get_meta_strings(42)

def test_get_tensor_type_wrong_type():
    """A call to Dataset.get_tensor_type is made with the wrong type
    """
    d = Dataset("test_dataset")
    with pytest.raises(TypeError):
        d.get_tensor_type(42)

def test_get_metadata_field_type_wrong_type():
    """A call to Dataset.get_metadata_field_type is made with the wrong type
    """
    d = Dataset("test_dataset")
    with pytest.raises(TypeError):
        d.get_metadata_field_type(42)

def test_from_string_wrong_type():
    """A call to Dataset.get_metadata_field_type is made with the wrong type
    """
    with pytest.raises(TypeError):
        Dtypes.from_string("Incorrect input")

def test_metadata_from_numpy_wrong_type():
    """A call to Dataset.add_meta_scalar is made with the wrong type
    """
    array = np.array(["Incorrect Input"])
    with pytest.raises(TypeError):
        Dtypes.metadata_from_numpy(array)

def test_get_tensor_names_wrong_type():
    """A call to Dataset.get_tensor_names is made with the wrong type
    """
    d = Dataset("test_dataset")
    with pytest.raises(TypeError):
        d.get_tensor_names(42)

#####
# Test type errors from bad parameter types to ConfigOptions API calls

def test_create_from_environment_wrong_type():
    """Ensure create_from_environment doesn't accept an invalid db_prefix param"""
    with pytest.raises(TypeError):
        _ = ConfigOptions.create_from_environment(42)

def test_get_integer_option_wrong_type(cfg_opts: ConfigOptions):
    """Ensure get_integer_option raises an exception on an invalid key type"""

    with pytest.raises(TypeError):
        _ = cfg_opts.get_integer_option(42)

def test_get_string_option_wrong_type(cfg_opts: ConfigOptions):
    """Ensure get_string_option raises an exception on an invalid key type"""
    with pytest.raises(TypeError):
        _ = cfg_opts.get_string_option(42)

def test_is_configured_wrong_type(cfg_opts: ConfigOptions):
    """Ensure is_configured raises an exception on an invalid key type"""
    with pytest.raises(TypeError):
        _ = cfg_opts.is_configured(42)

def test_override_integer_option_wrong_type(cfg_opts: ConfigOptions):
    """Ensure override_integer_option raises an exception on an invalid key type
    and when an invalid value for the target storage type is encountered"""
    key = 42
    value = 42
    with pytest.raises(TypeError):
        _ = cfg_opts.override_integer_option(key, value)

    key = "key"
    value = "stringval"
    with pytest.raises(TypeError):
        _ = cfg_opts.override_integer_option(key, value)

def test_override_string_option_wrong_type(cfg_opts: ConfigOptions):
    """Ensure override_string_option raises an exception on an invalid key type
    and when an invalid value for the target storage type is encountered"""

    key = 42
    value = "stringval"
    with pytest.raises(TypeError):
        _ = cfg_opts.override_string_option(key, value)

    key = "stringkey"
    value = 42
    with pytest.raises(TypeError):
        _ = cfg_opts.override_string_option(key, value)

####
# Utility functions

def bad_function(data):
    """Bad function which only raises an exception"""
    return False<|MERGE_RESOLUTION|>--- conflicted
+++ resolved
@@ -121,7 +121,6 @@
         c.run_script_multigpu("bad-function", "bad_function", ["bad-func-tensor"], ["output"], 0, 0, 2)
     with pytest.raises(RedisReplyError):
         c.run_script_multigpu("bad-function", "bad_function", "bad-func-tensor", "output", 0, 0, 2)
-<<<<<<< HEAD
 
 
 @pytest.mark.skipif(
@@ -130,8 +129,6 @@
 )
 def test_missing_script_function_multigpu(context):
     """User requests to run a function not in the script"""
-=======
->>>>>>> 83d413bd
 
     c = Client(None, logger_name=context)
     c.set_function_multigpu("bad-function", bad_function, 0, 1)
@@ -140,23 +137,6 @@
     with pytest.raises(RedisReplyError):
         c.run_script_multigpu("bad-function", "not-a-function-in-script", "bad-func-tensor", "output", 0, 0, 2)
 
-<<<<<<< HEAD
-=======
-@pytest.mark.skipif(
-    not test_gpu,
-    reason="SMARTREDIS_TEST_DEVICE does not specify 'gpu'"
-)
-def test_missing_script_function_multigpu(context):
-    """User requests to run a function not in the script"""
-
-    c = Client(None, logger_name=context)
-    c.set_function_multigpu("bad-function", bad_function, 0, 1)
-    with pytest.raises(RedisReplyError):
-        c.run_script_multigpu("bad-function", "not-a-function-in-script", ["bad-func-tensor"], ["output"], 0, 0, 2)
-    with pytest.raises(RedisReplyError):
-        c.run_script_multigpu("bad-function", "not-a-function-in-script", "bad-func-tensor", "output", 0, 0, 2)
-
->>>>>>> 83d413bd
 
 def test_wrong_model_name(mock_data, mock_model, context):
     """User requests to run a model that is not there"""
