# BSD 2-Clause License
#
# Copyright (c) 2021-2023, Hewlett Packard Enterprise
# All rights reserved.
#
# Redistribution and use in source and binary forms, with or without
# modification, are permitted provided that the following conditions are met:
#
# 1. Redistributions of source code must retain the above copyright notice, this
#    list of conditions and the following disclaimer.
#
# 2. Redistributions in binary form must reproduce the above copyright notice,
#    this list of conditions and the following disclaimer in the documentation
#    and/or other materials provided with the distribution.
#
# THIS SOFTWARE IS PROVIDED BY THE COPYRIGHT HOLDERS AND CONTRIBUTORS "AS IS"
# AND ANY EXPRESS OR IMPLIED WARRANTIES, INCLUDING, BUT NOT LIMITED TO, THE
# IMPLIED WARRANTIES OF MERCHANTABILITY AND FITNESS FOR A PARTICULAR PURPOSE ARE
# DISCLAIMED. IN NO EVENT SHALL THE COPYRIGHT HOLDER OR CONTRIBUTORS BE LIABLE
# FOR ANY DIRECT, INDIRECT, INCIDENTAL, SPECIAL, EXEMPLARY, OR CONSEQUENTIAL
# DAMAGES (INCLUDING, BUT NOT LIMITED TO, PROCUREMENT OF SUBSTITUTE GOODS OR
# SERVICES; LOSS OF USE, DATA, OR PROFITS; OR BUSINESS INTERRUPTION) HOWEVER
# CAUSED AND ON ANY THEORY OF LIABILITY, WHETHER IN CONTRACT, STRICT LIABILITY,
# OR TORT (INCLUDING NEGLIGENCE OR OTHERWISE) ARISING IN ANY WAY OUT OF THE USE
# OF THIS SOFTWARE, EVEN IF ADVISED OF THE POSSIBILITY OF SUCH DAMAGE.

import os

import numpy as np
import pytest
from smartredis import *
from smartredis.error import *


<<<<<<< HEAD
def test_SSDB_not_set(context):
=======
@pytest.fixture
def cfg_opts() -> ConfigOptions:
    opts = ConfigOptions.create_from_environment("")
    return opts


def test_SSDB_not_set(use_cluster, context):
>>>>>>> 0f3c9435
    ssdb = os.environ["SSDB"]
    del os.environ["SSDB"]
    with pytest.raises(RedisConnectionError):
        c = Client(None, logger_name=context)
    os.environ["SSDB"] = ssdb


def test_bad_SSDB(context):
    ssdb = os.environ["SSDB"]
    del os.environ["SSDB"]
    os.environ["SSDB"] = "not-an-address:6379;"
    with pytest.raises(RedisConnectionError):
        c = Client(None, logger_name=context)
    os.environ["SSDB"] = ssdb


def test_bad_get_tensor(context):
    c = Client(None, logger_name=context)
    with pytest.raises(RedisReplyError):
        c.get_tensor("not-a-key")


def test_bad_get_dataset(context):
    c = Client(None, logger_name=context)
    with pytest.raises(RedisKeyError):
        c.get_dataset("not-a-key")


def test_bad_script_file(context):
    c = Client(None, logger_name=context)
    with pytest.raises(FileNotFoundError):
        c.set_script_from_file("key", "not-a-file")


def test_get_non_existant_script(context):
    c = Client(None, logger_name=context)
    with pytest.raises(RedisReplyError):
        script = c.get_script("not-a-script")


def test_bad_function_execution(context):
    """Error raised inside function"""

    c = Client(None, logger_name=context)
    c.set_function("bad-function", bad_function)
    data = np.array([1, 2, 3, 4])
    c.put_tensor("bad-func-tensor", data)
    with pytest.raises(RedisReplyError):
        c.run_script("bad-function", "bad_function", ["bad-func-tensor"], ["output"])


def test_missing_script_function(context):
    """User requests to run a function not in the script"""

    c = Client(None, logger_name=context)
    c.set_function("bad-function", bad_function)
    with pytest.raises(RedisReplyError):
        c.run_script(
            "bad-function", "not-a-function-in-script", ["bad-func-tensor"], ["output"]
        )


def test_wrong_model_name(mock_data, mock_model, context):
    """User requests to run a model that is not there"""

    data = mock_data.create_data(1)

    model = mock_model.create_torch_cnn()
    c = Client(None, logger_name=context)
    c.set_model("simple_cnn", model, "TORCH", "CPU")
    c.put_tensor("input", data[0])
    with pytest.raises(RedisReplyError):
        c.run_model("wrong_cnn", ["input"], ["output"])


def test_wrong_model_name_from_file(mock_data, mock_model, context):
    """User requests to run a model that is not there
    that was loaded from file."""

    try:
        data = mock_data.create_data(1)
        mock_model.create_torch_cnn(filepath="./torch_cnn.pt")
        c = Client(None, logger_name=context)
        c.set_model_from_file("simple_cnn_from_file", "./torch_cnn.pt", "TORCH", "CPU")
        c.put_tensor("input", data[0])
        with pytest.raises(RedisReplyError):
            c.run_model("wrong_cnn", ["input"], ["output"])
    finally:
        os.remove("torch_cnn.pt")


def test_bad_device(context):
    c = Client(None, logger_name=context)
    with pytest.raises(TypeError):
        c.set_script("key", "some_script", device="not-a-gpu")

#####
# Test type errors from bad parameter types to Client API calls

def test_bad_type_put_tensor(context):
    c = Client(None, logger_name=context)
    array = np.array([1, 2, 3, 4])
    with pytest.raises(TypeError):
        c.put_tensor(42, array)
    with pytest.raises(TypeError):
        c.put_tensor("key", [1, 2, 3, 4])


def test_unsupported_type_put_tensor(context):
    """test an unsupported numpy type"""
    c = Client(None, logger_name=context)
    data = np.array([1, 2, 3, 4]).astype(np.uint64)
    with pytest.raises(TypeError):
        c.put_tensor("key", data)


def test_bad_type_get_tensor(context):
    c = Client(None, logger_name=context)
    with pytest.raises(TypeError):
        c.get_tensor(42)


def test_bad_type_delete_tensor(context):
    c = Client(None, logger_name=context)
    with pytest.raises(TypeError):
        c.delete_tensor(42)


def test_bad_type_copy_tensor(context):
    c = Client(None, logger_name=context)
    with pytest.raises(TypeError):
        c.copy_tensor(42, "newname")
    with pytest.raises(TypeError):
        c.copy_tensor("oldname", 42)


def test_bad_type_rename_tensor(context):
    c = Client(None, logger_name=context)
    with pytest.raises(TypeError):
        c.rename_tensor(42, "newname")
    with pytest.raises(TypeError):
        c.rename_tensor("oldname", 42)


def test_bad_type_put_dataset(context):
    c = Client(None, logger_name=context)
    array = np.array([1, 2, 3, 4])
    with pytest.raises(TypeError):
        c.put_dataset(array)


def test_bad_type_get_dataset(context):
    c = Client(None, logger_name=context)
    with pytest.raises(TypeError):
        c.get_dataset(42)


def test_bad_type_delete_dataset(context):
    c = Client(None, logger_name=context)
    with pytest.raises(TypeError):
        c.delete_dataset(42)


def test_bad_type_copy_dataset(context):
    c = Client(None, logger_name=context)
    with pytest.raises(TypeError):
        c.copy_dataset(42, "dest")
    with pytest.raises(TypeError):
        c.copy_dataset("src", 42)


def test_bad_type_rename_dataset(context):
    c = Client(None, logger_name=context)
    with pytest.raises(TypeError):
        c.rename_dataset(42, "oldkey")
    with pytest.raises(TypeError):
        c.rename_dataset("newkey", 42)


def test_bad_type_set_function(context):
    c = Client(None, logger_name=context)
    with pytest.raises(TypeError):
        c.set_function(42, bad_function)
    with pytest.raises(TypeError):
        c.set_function("key", "not-a-function")
    with pytest.raises(TypeError):
        c.set_function("key", bad_function, 42)

def test_bad_type_set_function_multigpu(context):
    c = Client(None, logger_name=context)
    with pytest.raises(TypeError):
        c.set_function_multigpu(42, bad_function, 0, 1)
    with pytest.raises(TypeError):
        c.set_function_multigpu("key", "not-a-function", 0, 1)
    with pytest.raises(TypeError):
        c.set_function_multigpu("key", bad_function, "not an integer", 1)
    with pytest.raises(TypeError):
        c.set_function_multigpu("key", bad_function, 0, "not an integer")
    with pytest.raises(ValueError):
        c.set_function_multigpu("key", bad_function, -1, 1) # invalid first GPU
    with pytest.raises(ValueError):
        c.set_function_multigpu("key", bad_function, 0, 0) # invalid num GPUs

def test_bad_type_set_script(context):
    c = Client(None, logger_name=context)
    key = "key_for_script"
    script = "bad script but correct parameter type"
    device = "CPU"
    with pytest.raises(TypeError):
        c.set_script(42, script, device)
    with pytest.raises(TypeError):
        c.set_script(key, 42, device)
    with pytest.raises(TypeError):
        c.set_script(key, script, 42)

def test_bad_type_set_script_multigpu(context):
    c = Client(None, logger_name=context)
    key = "key_for_script"
    script = "bad script but correct parameter type"
    first_gpu = 0
    num_gpus = 1
    with pytest.raises(TypeError):
        c.set_script_multigpu(42, script, first_gpu, num_gpus)
    with pytest.raises(TypeError):
        c.set_script_multigpu(key, 42, first_gpu, num_gpus)
    with pytest.raises(TypeError):
        c.set_script_multigpu(key, script, "not an integer", num_gpus)
    with pytest.raises(TypeError):
        c.set_script_multigpu(key, script, first_gpu, "not an integer")
    with pytest.raises(ValueError):
        c.set_script_multigpu(key, script, -1, num_gpus)
    with pytest.raises(ValueError):
        c.set_script_multigpu(key, script, first_gpu, 0)

def test_bad_type_set_script_from_file(context):
    c = Client(None, logger_name=context)
    key = "key_for_script"
    scriptfile = "bad filename but correct parameter type"
    device = "CPU"
    with pytest.raises(TypeError):
        c.set_script_from_file(42, scriptfile, device)
    with pytest.raises(TypeError):
        c.set_script_from_file(key, 42, device)
    with pytest.raises(TypeError):
        c.set_script_from_file(key, scriptfile, 42)

def test_bad_type_set_script_from_file_multigpu(context):
    c = Client(None, logger_name=context)
    key = "key_for_script"
    scriptfile = "bad filename but correct parameter type"
    first_gpu = 0
    num_gpus = 1
    with pytest.raises(TypeError):
        c.set_script_from_file_multigpu(42, scriptfile, first_gpu, num_gpus)
    with pytest.raises(TypeError):
        c.set_script_from_file_multigpu(key, 42, first_gpu, num_gpus)
    with pytest.raises(TypeError):
        c.set_script_from_file_multigpu(key, scriptfile, "not an integer", num_gpus)
    with pytest.raises(TypeError):
        c.set_script_from_file_multigpu(key, scriptfile, first_gpu, "not an integer")

def test_bad_type_get_script(context):
    c = Client(None, logger_name=context)
    with pytest.raises(TypeError):
        c.get_script(42)


def test_bad_type_run_script(context):
    c = Client(None, logger_name=context)
    key = "my_script"
    fn_name = "phred"
    inputs = ["list", "of", "strings"]
    outputs = ["another", "string", "list"]
    with pytest.raises(TypeError):
        c.run_script(42, fn_name, inputs, outputs)
    with pytest.raises(TypeError):
        c.run_script(key, 42, inputs, outputs)
    with pytest.raises(TypeError):
        c.run_script(key, fn_name, 42, outputs)
    with pytest.raises(TypeError):
        c.run_script(key, fn_name, inputs, 42)


def test_bad_type_run_script_multigpu(context):
    c = Client(None, logger_name=context)
    key = "my_script"
    fn_name = "phred"
    inputs = ["list", "of", "strings"]
    outputs = ["another", "string", "list"]
    offset = 0
    first_gpu = 0
    num_gpus = 1
    with pytest.raises(TypeError):
        c.run_script_multigpu(42, fn_name, inputs, outputs, offset, first_gpu, num_gpus)
    with pytest.raises(TypeError):
        c.run_script_multigpu(key, 42, inputs, outputs, offset, first_gpu, num_gpus)
    with pytest.raises(TypeError):
        c.run_script_multigpu(key, fn_name, 42, outputs, offset, first_gpu, num_gpus)
    with pytest.raises(TypeError):
        c.run_script_multigpu(key, fn_name, inputs, 42, offset, first_gpu, num_gpus)
    with pytest.raises(TypeError):
        c.run_script_multigpu(key, fn_name, inputs, outputs, "not an integer", first_gpu, num_gpus)
    with pytest.raises(TypeError):
        c.run_script_multigpu(key, fn_name, inputs, outputs, offset, "not an integer", num_gpus)
    with pytest.raises(TypeError):
        c.run_script_multigpu(key, fn_name, inputs, outputs, offset, first_gpu, "not an integer")
    with pytest.raises(ValueError):
        c.run_script_multigpu(key, fn_name, inputs, outputs, offset, -1, num_gpus)
    with pytest.raises(ValueError):
        c.run_script_multigpu(key, fn_name, inputs, outputs, offset, first_gpu, 0)


def test_bad_type_get_model(context):
    c = Client(None, logger_name=context)
    with pytest.raises(TypeError):
        c.get_model(42)


def test_bad_type_set_model(mock_model, context):
    model = mock_model.create_torch_cnn()
    c = Client(None, logger_name=context)
    with pytest.raises(TypeError):
        c.set_model(42, model, "TORCH", "CPU")
    with pytest.raises(TypeError):
        c.set_model("simple_cnn", model, 42, "CPU")
    with pytest.raises(TypeError):
        c.set_model("simple_cnn", model, "UNSUPPORTED_ENGINE", "CPU")
    with pytest.raises(TypeError):
        c.set_model("simple_cnn", model, "TORCH", 42)
    with pytest.raises(TypeError):
        c.set_model("simple_cnn", model, "TORCH", "BAD_DEVICE")
    with pytest.raises(TypeError):
        c.set_model("simple_cnn", model, "TORCH", "CPU", batch_size="not_an_integer")
    with pytest.raises(TypeError):
        c.set_model("simple_cnn", model, "TORCH", "CPU", min_batch_size="not_an_integer")
    with pytest.raises(TypeError):
        c.set_model("simple_cnn", model, "TORCH", "CPU", tag=42)

def test_bad_type_set_model_multigpu(mock_model, context):
    c = Client(None, logger_name=context)
    model = mock_model.create_torch_cnn()
    c = Client(None, logger_name=context)
    with pytest.raises(TypeError):
        c.set_model_multigpu(42, model, "TORCH", 0, 1)
    with pytest.raises(TypeError):
        c.set_model_multigpu("simple_cnn", model, 42, 0, 1)
    with pytest.raises(TypeError):
        c.set_model_multigpu("simple_cnn", model, "UNSUPPORTED_ENGINE", 0, 1)
    with pytest.raises(TypeError):
        c.set_model_multigpu("simple_cnn", model, "TORCH", "not an integer", 1)
    with pytest.raises(TypeError):
        c.set_model_multigpu("simple_cnn", model, "TORCH", 0, "not an integer")
    with pytest.raises(ValueError):
        c.set_model_multigpu("simple_cnn", model, "TORCH", -1, 1)
    with pytest.raises(ValueError):
        c.set_model_multigpu("simple_cnn", model, "TORCH", 0, 0)
    with pytest.raises(TypeError):
        c.set_model_multigpu("simple_cnn", model, "TORCH", 0, 1, batch_size="not_an_integer")
    with pytest.raises(TypeError):
        c.set_model_multigpu("simple_cnn", model, "TORCH", 0, 1, min_batch_size="not_an_integer")
    with pytest.raises(TypeError):
        c.set_model_multigpu("simple_cnn", model, "TORCH", 0, 1, tag=42)


def test_bad_type_set_model_from_file(context):
    modelfile = "bad filename but right parameter type"
    c = Client(None, logger_name=context)
    with pytest.raises(TypeError):
        c.set_model_from_file(42, modelfile, "TORCH", "CPU")
    with pytest.raises(TypeError):
        c.set_model_from_file("simple_cnn", 42, "TORCH", "CPU")
    with pytest.raises(TypeError):
        c.set_model_from_file("simple_cnn", modelfile, 42, "CPU")
    with pytest.raises(TypeError):
        c.set_model_from_file("simple_cnn", modelfile, "UNSUPPORTED_ENGINE", "CPU")
    with pytest.raises(TypeError):
        c.set_model_from_file("simple_cnn", modelfile, "TORCH", 42)
    with pytest.raises(TypeError):
        c.set_model_from_file("simple_cnn", modelfile, "TORCH", "BAD_DEVICE")
    with pytest.raises(TypeError):
        c.set_model_from_file("simple_cnn", modelfile, "TORCH", "CPU", batch_size="not_an_integer")
    with pytest.raises(TypeError):
        c.set_model_from_file("simple_cnn", modelfile, "TORCH", "CPU", min_batch_size="not_an_integer")
    with pytest.raises(TypeError):
        c.set_model_from_file("simple_cnn", modelfile, "TORCH", "CPU", tag=42)

def test_bad_type_set_model_from_file_multigpu(context):
    modelfile = "bad filename but right parameter type"
    c = Client(None, logger_name=context)
    with pytest.raises(TypeError):
        c.set_model_from_file_multigpu(42, modelfile, "TORCH", 0, 1)
    with pytest.raises(TypeError):
        c.set_model_from_file_multigpu("simple_cnn", 42, "TORCH", 0, 1)
    with pytest.raises(TypeError):
        c.set_model_from_file_multigpu("simple_cnn", modelfile, 42, 0, 1)
    with pytest.raises(TypeError):
        c.set_model_from_file_multigpu("simple_cnn", modelfile, "UNSUPPORTED_ENGINE", 0, 1)
    with pytest.raises(TypeError):
        c.set_model_from_file_multigpu("simple_cnn", modelfile, "TORCH", "not an integer", 1)
    with pytest.raises(TypeError):
        c.set_model_from_file_multigpu("simple_cnn", modelfile, "TORCH", 0, "not an integer")
    with pytest.raises(TypeError):
        c.set_model_from_file_multigpu("simple_cnn", modelfile, "TORCH", 0, 1, batch_size="not_an_integer")
    with pytest.raises(TypeError):
        c.set_model_from_file_multigpu("simple_cnn", modelfile, "TORCH", 0, 1, min_batch_size="not_an_integer")
    with pytest.raises(TypeError):
        c.set_model_from_file_multigpu("simple_cnn", modelfile, "TORCH", 0, 1, tag=42)

def test_bad_type_run_model(context):
    c = Client(None, logger_name=context)
    with pytest.raises(TypeError):
        c.run_model(42)


def test_bad_type_run_model_multigpu(context):
    c = Client(None, logger_name=context)
    with pytest.raises(TypeError):
        c.run_model_multigpu(42, 0, 0, 1)
    with pytest.raises(TypeError):
        c.run_model_multigpu("simple_cnn", "not an integer", 0, 1)
    with pytest.raises(TypeError):
        c.run_model_multigpu("simple_cnn", 0, "not an integer", 1)
    with pytest.raises(TypeError):
        c.run_model_multigpu("simple_cnn", 0, 0, "not an integer")
    with pytest.raises(ValueError):
        c.run_model_multigpu("simple_cnn", 0, -1, 1)
    with pytest.raises(ValueError):
        c.run_model_multigpu("simple_cnn", 0, 0, 0)

def test_bad_type_delete_model_multigpu(context):
    c = Client(None, logger_name=context)
    with pytest.raises(TypeError):
        c.delete_model_multigpu(42, 0, 1)
    with pytest.raises(TypeError):
        c.delete_model_multigpu("simple_cnn",  "not an integer", 1)
    with pytest.raises(TypeError):
        c.delete_model_multigpu("simple_cnn", 0, "not an integer")
    with pytest.raises(ValueError):
        c.delete_model_multigpu("simple_cnn", -1, 1)
    with pytest.raises(ValueError):
        c.delete_model_multigpu("simple_cnn", 0, 0)

def test_bad_type_delete_script_multigpu(context):
    c = Client(None, logger_name=context)
    script_name = "my_script"
    with pytest.raises(TypeError):
        c.delete_script_multigpu(42, 0, 1)
    with pytest.raises(TypeError):
        c.delete_script_multigpu(script_name,  "not an integer", 1)
    with pytest.raises(TypeError):
        c.delete_script_multigpu(script_name, 0, "not an integer")
    with pytest.raises(ValueError):
        c.delete_script_multigpu(script_name, -1, 1)
    with pytest.raises(ValueError):
        c.delete_script_multigpu(script_name, 0, 0)

def test_bad_type_tensor_exists(context):
    c = Client(None, logger_name=context)
    with pytest.raises(TypeError):
        c.tensor_exists(42)


def test_bad_type_dataset_exists(context):
    c = Client(None, logger_name=context)
    with pytest.raises(TypeError):
        c.dataset_exists(42)


def test_bad_type_model_exists(context):
    c = Client(None, logger_name=context)
    with pytest.raises(TypeError):
        c.model_exists(42)


def test_bad_type_key_exists(context):
    c = Client(None, logger_name=context)
    with pytest.raises(TypeError):
        c.key_exists(42)


def test_bad_type_poll_key(context):
    c = Client(None, logger_name=context)
    name = "some_key"
    freq = 42
    num_tries = 42
    bogus = "bogus"
    with pytest.raises(TypeError):
        c.poll_key(42, freq, num_tries)
    with pytest.raises(TypeError):
        c.poll_key(name, bogus, num_tries)
    with pytest.raises(TypeError):
        c.poll_key(name, freq, bogus)


def test_bad_type_poll_tensor(context):
    c = Client(None, logger_name=context)
    name = "some_key"
    freq = 42
    num_tries = 42
    bogus = "bogus"
    with pytest.raises(TypeError):
        c.poll_tensor(42, freq, num_tries)
    with pytest.raises(TypeError):
        c.poll_tensor(name, bogus, num_tries)
    with pytest.raises(TypeError):
        c.poll_tensor(name, freq, bogus)


def test_bad_type_poll_dataset(context):
    c = Client(None, logger_name=context)
    name = "some_key"
    freq = 42
    num_tries = 42
    bogus = "bogus"
    with pytest.raises(TypeError):
        c.poll_dataset(42, freq, num_tries)
    with pytest.raises(TypeError):
        c.poll_dataset(name, bogus, num_tries)
    with pytest.raises(TypeError):
        c.poll_dataset(name, freq, bogus)


def test_bad_type_poll_model(context):
    c = Client(None, logger_name=context)
    name = "some_key"
    freq = 42
    num_tries = 42
    bogus = "bogus"
    with pytest.raises(TypeError):
        c.poll_model(42, freq, num_tries)
    with pytest.raises(TypeError):
        c.poll_model(name, bogus, num_tries)
    with pytest.raises(TypeError):
        c.poll_model(name, freq, bogus)


def test_bad_type_set_data_source(context):
    c = Client(None, logger_name=context)
    with pytest.raises(TypeError):
        c.set_data_source(42)


def test_bad_type_use_model_ensemble_prefix(context):
    c = Client(None, logger_name=context)
    with pytest.raises(TypeError):
        c.use_model_ensemble_prefix("not a boolean")


def test_bad_type_use_list_ensemble_prefix(context):
    c = Client(None, logger_name=context)
    with pytest.raises(TypeError):
        c.use_list_ensemble_prefix("not a boolean")


def test_bad_type_use_tensor_ensemble_prefix(context):
    c = Client(None, logger_name=context)
    with pytest.raises(TypeError):
        c.use_tensor_ensemble_prefix("not a boolean")


def test_bad_type_use_dataset_ensemble_prefix(context):
    c = Client(None, logger_name=context)
    with pytest.raises(TypeError):
        c.use_dataset_ensemble_prefix("not a boolean")


def test_bad_type_get_db_node_info(context):
    c = Client(None, logger_name=context)
    with pytest.raises(TypeError):
        c.get_db_node_info("not a list")


def test_bad_type_get_db_cluster_info(context):
    c = Client(None, logger_name=context)
    with pytest.raises(TypeError):
        c.get_db_cluster_info("not a list")


def test_bad_type_get_ai_info(context):
    c = Client(None, logger_name=context)
    address = ["list", "of", "str"]
    key = "ai.info.key"
    with pytest.raises(TypeError):
        c.get_ai_info("not a list", key)
    with pytest.raises(TypeError):
        c.get_ai_info(address, 42)
    with pytest.raises(TypeError):
        c.get_ai_info(address, key, "not a boolean")


def test_bad_type_flush_db(context):
    c = Client(None, logger_name=context)
    with pytest.raises(TypeError):
        c.flush_db("not a list")


def test_bad_type_config_get(context):
    c = Client(None, logger_name=context)
    with pytest.raises(TypeError):
        c.config_get("timeout", 42)
    with pytest.raises(TypeError):
        c.config_get(42, "address")


def test_bad_type_config_set(context):
    c = Client(None, logger_name=context)
    param = "timeout"
    value = "never"
    address = "127.0.0.1:6379"
    with pytest.raises(TypeError):
        c.config_set(42, value, address)
    with pytest.raises(TypeError):
        c.config_set(param, 42, address)
    with pytest.raises(TypeError):
        c.config_set(param, value, 42)


def test_bad_type_save(context):
    c = Client(None, logger_name=context)
    with pytest.raises(TypeError):
        c.save("not a list")

def test_bad_type_append_to_list(context):
    c = Client(None, logger_name=context)
    with pytest.raises(TypeError):
        c.append_to_list(42, 42)

def test_bad_type_delete_list(context):
    c = Client(None, logger_name=context)
    with pytest.raises(TypeError):
        c.delete_list(42)

def test_bad_type_copy_list(context):
    c = Client(None, logger_name=context)
    with pytest.raises(TypeError):
        c.copy_list(42, "dest")
    with pytest.raises(TypeError):
        c.copy_list("src", 42)

def test_bad_type_rename_list(context):
    c = Client(None, logger_name=context)
    with pytest.raises(TypeError):
        c.rename_list(42, "dest")
    with pytest.raises(TypeError):
        c.rename_list("src", 42)

def test_bad_type_get_list_length(context):
    c = Client(None, logger_name=context)
    with pytest.raises(TypeError):
        c.get_list_length(42)

def test_bad_type_poll_list_length(context):
    c = Client(None, logger_name=context)
    name = "mylist"
    len = 42
    pollfreq = 42
    num_tries = 42
    with pytest.raises(TypeError):
        c.poll_list_length(42, len, pollfreq, num_tries)
    with pytest.raises(TypeError):
        c.poll_list_length(name, "not an integer", pollfreq, num_tries)
    with pytest.raises(TypeError):
        c.poll_list_length(name, len, "not an integer", num_tries)
    with pytest.raises(TypeError):
        c.poll_list_length(name, len, pollfreq, "not an integer")

def test_bad_type_poll_list_length_gte(context):
    c = Client(None, logger_name=context)
    name = "mylist"
    len = 42
    pollfreq = 42
    num_tries = 42
    with pytest.raises(TypeError):
        c.poll_list_length_gte(42, len, pollfreq, num_tries)
    with pytest.raises(TypeError):
        c.poll_list_length_gte(name, "not an integer", pollfreq, num_tries)
    with pytest.raises(TypeError):
        c.poll_list_length_gte(name, len, "not an integer", num_tries)
    with pytest.raises(TypeError):
        c.poll_list_length_gte(name, len, pollfreq, "not an integer")

def test_bad_type_poll_list_length_lte(context):
    c = Client(None, logger_name=context)
    name = "mylist"
    len = 42
    pollfreq = 42
    num_tries = 42
    with pytest.raises(TypeError):
        c.poll_list_length_lte(42, len, pollfreq, num_tries)
    with pytest.raises(TypeError):
        c.poll_list_length_lte(name, "not an integer", pollfreq, num_tries)
    with pytest.raises(TypeError):
        c.poll_list_length_lte(name, len, "not an integer", num_tries)
    with pytest.raises(TypeError):
        c.poll_list_length_lte(name, len, pollfreq, "not an integer")

def test_bad_type_get_datasets_from_list(context):
    c = Client(None, logger_name=context)
    with pytest.raises(TypeError):
        c.get_datasets_from_list(42)

def test_bad_type_get_dataset_list_range(context):
    c = Client(None, logger_name=context)
    listname = "my_list"
    start_index = 0
    end_index = 42
    with pytest.raises(TypeError):
        c.get_dataset_list_range(42, start_index, end_index)
    with pytest.raises(TypeError):
        c.get_dataset_list_range(listname, "not an integer", end_index)
    with pytest.raises(TypeError):
        c.get_dataset_list_range(listname, start_index, "not an integer")

@pytest.mark.parametrize("log_fn", [
    (log_data,), (log_warning,), (log_error,)
])
def test_bad_type_log_function(context, log_fn):
    c = Client(None, logger_name=context)
    with pytest.raises(TypeError):
        log_fn(42, LLInfo, "Data to be logged")
    with pytest.raises(TypeError):
        log_fn("test_bad_type_log_function", "Not a logging level", "Data to be logged")
    with pytest.raises(TypeError):
        log_fn("test_bad_type_log_function", LLInfo, 42)

def test_bad_type_client_log(context):
    c = Client(None, logger_name=context)
    with pytest.raises(TypeError):
        c.log_data("Not a logging level", "Data to be logged")
    with pytest.raises(TypeError):
        c.log_warning("Not a logging level", "Data to be logged")
    with pytest.raises(TypeError):
        c.log_error("Not a logging level", "Data to be logged")
    with pytest.raises(TypeError):
        c.log_data(LLInfo, 42)
    with pytest.raises(TypeError):
        c.log_warning(LLInfo, 42)
    with pytest.raises(TypeError):
        c.log_error(LLInfo, 42)

def test_bad_type_dataset_log(context):
    d = Dataset(context)
    with pytest.raises(TypeError):
        d.log_data("Not a logging level", "Data to be logged")
    with pytest.raises(TypeError):
        d.log_warning("Not a logging level", "Data to be logged")
    with pytest.raises(TypeError):
        d.log_error("Not a logging level", "Data to be logged")
    with pytest.raises(TypeError):
        d.log_data(LLInfo, 42)
    with pytest.raises(TypeError):
        d.log_warning(LLInfo, 42)
    with pytest.raises(TypeError):
        d.log_error(LLInfo, 42)

def test_bad_type_logcontext_log(context):
    lc = LogContext(context)
    with pytest.raises(TypeError):
        lc.log_data("Not a logging level", "Data to be logged")
    with pytest.raises(TypeError):
        lc.log_warning("Not a logging level", "Data to be logged")
    with pytest.raises(TypeError):
        lc.log_error("Not a logging level", "Data to be logged")
    with pytest.raises(TypeError):
        lc.log_data(LLInfo, 42)
    with pytest.raises(TypeError):
        lc.log_warning(LLInfo, 42)
    with pytest.raises(TypeError):
        lc.log_error(LLInfo, 42)

#####
# Test type errors from bad parameter types to Dataset API calls

def test_bad_type_dataset():
    with pytest.raises(TypeError):
        d = Dataset(42)

def test_bad_type_add_tensor():
    d = Dataset("test-dataset")
    with pytest.raises(TypeError):
        d.add_tensor("test-tensor", [1, 2, 3])


def test_from_pybind_wrong_type():
    """A call to Dataset.set_data is made with the wrong
    type (i.e. not Pydataset).
    """
    input_param = Dataset("wrong_input_param")
    with pytest.raises(TypeError):
        d = Dataset.from_pybind(input_param)


def test_set_data_wrong_type():
    """A call to Dataset.set_data is made with the wrong
    type (i.e. not Pydataset).
    """
    d = Dataset("test_dataset")
    input_param = Dataset("wrong_input_param")
    with pytest.raises(TypeError):
        d.set_data(input_param)


def test_add_tensor_wrong_type():
    """A call to Dataset.add_tensor is made with the wrong type
    """
    d = Dataset("test_dataset")
    data = np.array([1, 2, 3, 4])
    with pytest.raises(TypeError):
        d.add_tensor(42, data)
    with pytest.raises(TypeError):
        d.add_tensor("tensorname", 42)

def test_get_tensor_wrong_type():
    """A call to Dataset.get_tensor is made with the wrong type
    """
    d = Dataset("test_dataset")
    with pytest.raises(TypeError):
        d.get_tensor(42)


def test_add_meta_scalar_wrong_type():
    """A call to Dataset.add_meta_scalar is made with the wrong type
    """
    d = Dataset("test_dataset")
    data = np.array([1, 2, 3, 4])
    with pytest.raises(TypeError):
        d.add_meta_scalar(42, 42)
    with pytest.raises(TypeError):
        d.add_meta_scalar("scalarname", data) # array, not scalar

def test_add_meta_string_wrong_type():
    """A call to Dataset.add_meta_string is made with the wrong type
    """
    d = Dataset("test_dataset")
    with pytest.raises(TypeError):
        d.add_meta_string(42, "metastring")
    with pytest.raises(TypeError):
        d.add_meta_string("scalarname", 42)


def test_get_meta_scalars_wrong_type():
    """A call to Dataset.get_meta_scalars is made with the wrong type
    """
    d = Dataset("test_dataset")
    with pytest.raises(TypeError):
        d.get_meta_scalars(42)


def test_get_meta_strings_wrong_type():
    """A call to Dataset.get_meta_strings is made with the wrong type
    """
    d = Dataset("test_dataset")
    with pytest.raises(TypeError):
        d.get_meta_strings(42)

def test_get_tensor_type_wrong_type():
    """A call to Dataset.get_tensor_type is made with the wrong type
    """
    d = Dataset("test_dataset")
    with pytest.raises(TypeError):
        d.get_tensor_type(42)

def test_get_metadata_field_type_wrong_type():
    """A call to Dataset.get_metadata_field_type is made with the wrong type
    """
    d = Dataset("test_dataset")
    with pytest.raises(TypeError):
        d.get_metadata_field_type(42)

def test_get_tensor_names_wrong_type():
    """A call to Dataset.get_tensor_names is made with the wrong type
    """
    d = Dataset("test_dataset")
    with pytest.raises(TypeError):
        d.get_tensor_names(42)

#####
# Test type errors from bad parameter types to ConfigOptions API calls

def test_create_from_environment_wrong_type():
    """Ensure create_from_environment doesn't accept an invalid db_prefix param"""
    with pytest.raises(TypeError):
        _ = ConfigOptions.create_from_environment(42)

def test_get_integer_option_wrong_type(cfg_opts: ConfigOptions):
    """Ensure get_integer_option raises an exception on an invalid key type"""

    with pytest.raises(TypeError):
        _ = cfg_opts.get_integer_option(42)

def test_get_string_option_wrong_type(cfg_opts: ConfigOptions):
    """Ensure get_string_option raises an exception on an invalid key type"""
    
    with pytest.raises(TypeError):
        _ = cfg_opts.get_string_option(42)

def test_is_configured_wrong_type(cfg_opts: ConfigOptions):
    """Ensure is_configured raises an exception on an invalid key type"""
    
    with pytest.raises(TypeError):
        _ = cfg_opts.is_configured(42)

def test_override_integer_option_wrong_type(cfg_opts: ConfigOptions):
    """Ensure override_integer_option raises an exception on an invalid key type
    and when an invalid value for the target storage type is encountered"""
    key = 42
    value = 42
    with pytest.raises(TypeError):
        _ = cfg_opts.override_integer_option(key, value)

    key = "key"
    value = "stringval"
    with pytest.raises(TypeError):
        _ = cfg_opts.override_integer_option(key, value)

def test_override_string_option_wrong_type(cfg_opts: ConfigOptions):
    """Ensure override_string_option raises an exception on an invalid key type
    and when an invalid value for the target storage type is encountered"""

    key = 42
    value = "stringval"
    with pytest.raises(TypeError):
        _ = cfg_opts.override_string_option(key, value)

    key = "stringkey"
    value = 42
    with pytest.raises(TypeError):
        _ = cfg_opts.override_string_option(key, value)

####
# Utility functions

def bad_function(data):
    """Bad function which only raises an exception"""
    return False<|MERGE_RESOLUTION|>--- conflicted
+++ resolved
@@ -32,21 +32,17 @@
 from smartredis.error import *
 
 
-<<<<<<< HEAD
-def test_SSDB_not_set(context):
-=======
 @pytest.fixture
 def cfg_opts() -> ConfigOptions:
     opts = ConfigOptions.create_from_environment("")
     return opts
 
 
-def test_SSDB_not_set(use_cluster, context):
->>>>>>> 0f3c9435
+def test_SSDB_not_set(context):
     ssdb = os.environ["SSDB"]
     del os.environ["SSDB"]
     with pytest.raises(RedisConnectionError):
-        c = Client(None, logger_name=context)
+        _ = Client(None, logger_name=context)
     os.environ["SSDB"] = ssdb
 
 
@@ -935,13 +931,11 @@
 
 def test_get_string_option_wrong_type(cfg_opts: ConfigOptions):
     """Ensure get_string_option raises an exception on an invalid key type"""
-    
     with pytest.raises(TypeError):
         _ = cfg_opts.get_string_option(42)
 
 def test_is_configured_wrong_type(cfg_opts: ConfigOptions):
     """Ensure is_configured raises an exception on an invalid key type"""
-    
     with pytest.raises(TypeError):
         _ = cfg_opts.is_configured(42)
 
