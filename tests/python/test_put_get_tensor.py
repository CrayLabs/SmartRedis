<<<<<<< HEAD
# BSD 2-Clause License
#
# Copyright (c) 2021, Hewlett Packard Enterprise
# All rights reserved.
#
# Redistribution and use in source and binary forms, with or without
# modification, are permitted provided that the following conditions are met:
#
# 1. Redistributions of source code must retain the above copyright notice, this
#    list of conditions and the following disclaimer.
#
# 2. Redistributions in binary form must reproduce the above copyright notice,
#    this list of conditions and the following disclaimer in the documentation
#    and/or other materials provided with the distribution.
#
# THIS SOFTWARE IS PROVIDED BY THE COPYRIGHT HOLDERS AND CONTRIBUTORS "AS IS"
# AND ANY EXPRESS OR IMPLIED WARRANTIES, INCLUDING, BUT NOT LIMITED TO, THE
# IMPLIED WARRANTIES OF MERCHANTABILITY AND FITNESS FOR A PARTICULAR PURPOSE ARE
# DISCLAIMED. IN NO EVENT SHALL THE COPYRIGHT HOLDER OR CONTRIBUTORS BE LIABLE
# FOR ANY DIRECT, INDIRECT, INCIDENTAL, SPECIAL, EXEMPLARY, OR CONSEQUENTIAL
# DAMAGES (INCLUDING, BUT NOT LIMITED TO, PROCUREMENT OF SUBSTITUTE GOODS OR
# SERVICES; LOSS OF USE, DATA, OR PROFITS; OR BUSINESS INTERRUPTION) HOWEVER
# CAUSED AND ON ANY THEORY OF LIABILITY, WHETHER IN CONTRACT, STRICT LIABILITY,
# OR TORT (INCLUDING NEGLIGENCE OR OTHERWISE) ARISING IN ANY WAY OUT OF THE USE
# OF THIS SOFTWARE, EVEN IF ADVISED OF THE POSSIBILITY OF SUCH DAMAGE.

import numpy as np
=======
import os
>>>>>>> 1539461d

import numpy as np
from smartredis import Client

# ----- Tests -----------------------------------------------------------


def test_1D_put_get(mock_data, use_cluster):
    """Test put/get_tensor for 1D numpy arrays"""

    client = Client(None, use_cluster)

    data = mock_data.create_data(10)
    send_get_arrays(client, data)


def test_2D_put_get(mock_data, use_cluster):
    """Test put/get_tensor for 2D numpy arrays"""

    client = Client(None, use_cluster)

    data = mock_data.create_data((10, 10))
    send_get_arrays(client, data)


def test_3D_put_get(mock_data, use_cluster):
    """Test put/get_tensor for 3D numpy arrays"""

    client = Client(None, use_cluster)

    data = mock_data.create_data((10, 10, 10))
    send_get_arrays(client, data)


# ------- Helper Functions -----------------------------------------------


def send_get_arrays(client, data):
    """Helper for put_get tests"""

    # put to database
    for index, array in enumerate(data):
        key = f"array_{str(index)}"
        client.put_tensor(key, array)
        assert client.tensor_exists(key)
        # get prefix, if it exists. Assumes the client is using
        # tensor prefix which is the default.
        sskeyin = os.environ.get("SSKEYIN", None)
        prefix = ""
        if sskeyin:
            prefix = sskeyin.split(",")[0] + "."
        assert client.key_exists(prefix + key)

    # get from database
    for index, array in enumerate(data):
        key = f"array_{str(index)}"
        rarray = client.get_tensor(key)
        np.testing.assert_array_equal(
            rarray, array, "Returned array from get_tensor not equal to sent tensor"
        )<|MERGE_RESOLUTION|>--- conflicted
+++ resolved
@@ -1,4 +1,3 @@
-<<<<<<< HEAD
 # BSD 2-Clause License
 #
 # Copyright (c) 2021, Hewlett Packard Enterprise
@@ -25,11 +24,7 @@
 # OR TORT (INCLUDING NEGLIGENCE OR OTHERWISE) ARISING IN ANY WAY OUT OF THE USE
 # OF THIS SOFTWARE, EVEN IF ADVISED OF THE POSSIBILITY OF SUCH DAMAGE.
 
-import numpy as np
-=======
 import os
->>>>>>> 1539461d
-
 import numpy as np
 from smartredis import Client
 
