# BSD 2-Clause License
#
# Copyright (c) 2021-2023, Hewlett Packard Enterprise
# All rights reserved.
#
# Redistribution and use in source and binary forms, with or without
# modification, are permitted provided that the following conditions are met:
#
# 1. Redistributions of source code must retain the above copyright notice, this
#    list of conditions and the following disclaimer.
#
# 2. Redistributions in binary form must reproduce the above copyright notice,
#    this list of conditions and the following disclaimer in the documentation
#    and/or other materials provided with the distribution.
#
# THIS SOFTWARE IS PROVIDED BY THE COPYRIGHT HOLDERS AND CONTRIBUTORS "AS IS"
# AND ANY EXPRESS OR IMPLIED WARRANTIES, INCLUDING, BUT NOT LIMITED TO, THE
# IMPLIED WARRANTIES OF MERCHANTABILITY AND FITNESS FOR A PARTICULAR PURPOSE ARE
# DISCLAIMED. IN NO EVENT SHALL THE COPYRIGHT HOLDER OR CONTRIBUTORS BE LIABLE
# FOR ANY DIRECT, INDIRECT, INCIDENTAL, SPECIAL, EXEMPLARY, OR CONSEQUENTIAL
# DAMAGES (INCLUDING, BUT NOT LIMITED TO, PROCUREMENT OF SUBSTITUTE GOODS OR
# SERVICES; LOSS OF USE, DATA, OR PROFITS; OR BUSINESS INTERRUPTION) HOWEVER
# CAUSED AND ON ANY THEORY OF LIABILITY, WHETHER IN CONTRACT, STRICT LIABILITY,
# OR TORT (INCLUDING NEGLIGENCE OR OTHERWISE) ARISING IN ANY WAY OUT OF THE USE
# OF THIS SOFTWARE, EVEN IF ADVISED OF THE POSSIBILITY OF SUCH DAMAGE.

import os

import torch
import pytest
from os import environ
from smartredis import Client
from smartredis.error import *

test_gpu = environ.get("SMARTREDIS_TEST_DEVICE","cpu").lower() == "gpu"

def test_set_model(mock_model, context):
    model = mock_model.create_torch_cnn()
    c = Client(None, logger_name=context)
    c.set_model("simple_cnn", model, "TORCH", "CPU")
    returned_model = c.get_model("simple_cnn")
    assert model == returned_model


<<<<<<< HEAD
def test_poll_model(mock_model, use_cluster, context):
    model = mock_model.create_torch_cnn()
    c = Client(None, use_cluster, logger_name=context)
    c.set_model("simple_cnn", model, "TORCH", "CPU")
    poll_model_bool = c.poll_model("simple_cnn", 100, 100)
    assert poll_model_bool == True
    

def test_set_model_from_file(mock_model, use_cluster, context):
=======
def test_set_model_from_file(mock_model, context):
>>>>>>> df7bdf06
    try:
        mock_model.create_torch_cnn(filepath="./torch_cnn.pt")
        c = Client(None, logger_name=context)
        c.set_model_chunk_size(1024 * 1024)
        c.set_model_from_file("file_cnn", "./torch_cnn.pt", "TORCH", "CPU")
        assert c.model_exists("file_cnn")
        returned_model = c.get_model("file_cnn")
        with open("./torch_cnn.pt", "rb") as f:
            model = f.read()
        assert model == returned_model
        c.delete_model("file_cnn")
        assert not c.model_exists("file_cnn")
    finally:
        os.remove("torch_cnn.pt")


def test_torch_inference(mock_model, context):
    # get model and set into database
    model = mock_model.create_torch_cnn()
    c = Client(None, logger_name=context)
    c.set_model("torch_cnn", model, "TORCH")

    # setup input tensor
    data = torch.rand(1, 1, 3, 3).numpy()
    c.put_tensor("torch_cnn_input", data)

    # run model and get output
    c.run_model("torch_cnn", inputs=["torch_cnn_input"], outputs=["torch_cnn_output"])
    out_data = c.get_tensor("torch_cnn_output")
    assert out_data.shape == (1, 1, 1, 1)

def test_batch_exceptions(mock_model, context):
    # get model and set into database
    mock_model.create_torch_cnn(filepath="./torch_cnn.pt")
    model = mock_model.create_torch_cnn()
    c = Client(None, logger_name=context)
    batch_size = 1
    min_batch_size = 1
    min_batch_timeout = 1
    with pytest.raises(RedisRuntimeError):
        c.set_model_from_file(
            "file_cnn", "./torch_cnn.pt", "TORCH", "CPU",
            batch_size=0, min_batch_size=0, min_batch_timeout=min_batch_timeout
        )
    with pytest.raises(RedisRuntimeError):
        c.set_model_from_file(
            "file_cnn", "./torch_cnn.pt", "TORCH", "CPU",
            batch_size=0, min_batch_size=min_batch_size, min_batch_timeout=0
        )
    with pytest.raises(RedisRuntimeError):
        c.set_model_from_file(
            "file_cnn", "./torch_cnn.pt", "TORCH", "CPU",
            batch_size=batch_size, min_batch_size=0, min_batch_timeout=min_batch_timeout
        )
    with pytest.raises(RedisRuntimeError):
        c.set_model_from_file_multigpu(
            "file_cnn", "./torch_cnn.pt", "TORCH", 1, 1,
            batch_size=0, min_batch_size=0, min_batch_timeout=min_batch_timeout
        )
    with pytest.raises(RedisRuntimeError):
        c.set_model_from_file_multigpu(
            "file_cnn", "./torch_cnn.pt", "TORCH", 1, 1,
            batch_size=0, min_batch_size=min_batch_size, min_batch_timeout=0
        )
    with pytest.raises(RedisRuntimeError):
        c.set_model_from_file_multigpu(
            "file_cnn", "./torch_cnn.pt", "TORCH", 1, 1,
            batch_size=batch_size, min_batch_size=0, min_batch_timeout=min_batch_timeout
        )
    with pytest.raises(RedisRuntimeError):
        c.set_model(
            "file_cnn", model, "TORCH", "CPU",
            batch_size=0, min_batch_size=0, min_batch_timeout=min_batch_timeout
        )
    with pytest.raises(RedisRuntimeError):
        c.set_model(
            "file_cnn", model, "TORCH", "CPU",
            batch_size=0, min_batch_size=min_batch_size, min_batch_timeout=0
        )
    with pytest.raises(RedisRuntimeError):
        c.set_model(
            "file_cnn", model, "TORCH", "CPU",
            batch_size=batch_size, min_batch_size=0, min_batch_timeout=min_batch_timeout
        )
    with pytest.raises(RedisRuntimeError):
        c.set_model_multigpu(
            "file_cnn", model, "TORCH", 1, 1,
            batch_size=0, min_batch_size=0, min_batch_timeout=min_batch_timeout
        )
    with pytest.raises(RedisRuntimeError):
        c.set_model_multigpu(
            "file_cnn", model, "TORCH", 1, 1,
            batch_size=0, min_batch_size=min_batch_size, min_batch_timeout=0
        )
    with pytest.raises(RedisRuntimeError):
        c.set_model_multigpu(
            "file_cnn", model, "TORCH", 1, 1,
            batch_size=batch_size, min_batch_size=0, min_batch_timeout=min_batch_timeout
        )

def test_batch_warning_set_model_from_file(mock_model, context, capfd):
    # get model and set into database
    mock_model.create_torch_cnn(filepath="./torch_cnn.pt")
    c = Client(None, logger_name=context)
    c.set_model_from_file(
        "file_cnn", "./torch_cnn.pt", "TORCH", "CPU",
        batch_size=1, min_batch_size=1, min_batch_timeout=0
    )
    captured = capfd.readouterr()
    assert "WARNING" in captured.err

@pytest.mark.skipif(
    not test_gpu,
    reason="SMARTREDIS_TEST_DEVICE does not specify 'gpu'"
)
def test_batch_warning_set_model_from_file_multigpu(mock_model, context, capfd):
    # get model and set into database
    mock_model.create_torch_cnn(filepath="./torch_cnn.pt")
    c = Client(None, logger_name=context)
    c.set_model_from_file_multigpu(
        "file_cnn", "./torch_cnn.pt", "TORCH", 1, 1,
        batch_size=1, min_batch_size=1, min_batch_timeout=0
    )
    captured = capfd.readouterr()
    assert "WARNING" in captured.err

def test_batch_warning_set_model(mock_model, context, capfd):
    # get model and set into database
    model = mock_model.create_torch_cnn()
    c = Client(None, logger_name=context)
    c.set_model(
        "file_cnn", model, "TORCH", "CPU",
        batch_size=1, min_batch_size=1, min_batch_timeout=0
    )
    captured = capfd.readouterr()
    assert "WARNING" in captured.err

@pytest.mark.skipif(
    not test_gpu,
    reason="SMARTREDIS_TEST_DEVICE does not specify 'gpu'"
)
def test_batch_warning_set_model_multigpu(mock_model, context, capfd):
    # get model and set into database
    model = mock_model.create_torch_cnn()
    c = Client(None, logger_name=context)
    c.set_model_multigpu(
        "file_cnn", model, "TORCH", 1, 1,
        batch_size=1, min_batch_size=1, min_batch_timeout=0
    )
    captured = capfd.readouterr()
    assert "WARNING" in captured.err<|MERGE_RESOLUTION|>--- conflicted
+++ resolved
@@ -42,19 +42,7 @@
     assert model == returned_model
 
 
-<<<<<<< HEAD
-def test_poll_model(mock_model, use_cluster, context):
-    model = mock_model.create_torch_cnn()
-    c = Client(None, use_cluster, logger_name=context)
-    c.set_model("simple_cnn", model, "TORCH", "CPU")
-    poll_model_bool = c.poll_model("simple_cnn", 100, 100)
-    assert poll_model_bool == True
-    
-
-def test_set_model_from_file(mock_model, use_cluster, context):
-=======
 def test_set_model_from_file(mock_model, context):
->>>>>>> df7bdf06
     try:
         mock_model.create_torch_cnn(filepath="./torch_cnn.pt")
         c = Client(None, logger_name=context)
