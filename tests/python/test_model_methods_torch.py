--- conflicted
+++ resolved
@@ -42,16 +42,6 @@
     assert model == returned_model
 
 
-<<<<<<< HEAD
-def test_poll_model(mock_model, context):
-    model = mock_model.create_torch_cnn()
-    c = Client(None, logger_name=context)
-    c.set_model("simple_cnn", model, "TORCH", "CPU")
-    assert c.poll_model("simple_cnn", 100, 100)
-
-
-=======
->>>>>>> 6a25426c
 def test_set_model_from_file(mock_model, context):
     try:
         mock_model.create_torch_cnn(filepath="./torch_cnn.pt")
