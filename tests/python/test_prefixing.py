--- conflicted
+++ resolved
@@ -28,11 +28,7 @@
 
 from smartredis import Client, Dataset
 
-<<<<<<< HEAD
-def test_dataset_and_tensor_prefixing(use_cluster, context, monkeypatch):
-=======
 def test_prefixing(context, monkeypatch):
->>>>>>> df7bdf06
     # configure prefix variables
     monkeypatch.setenv("SSKEYOUT", "prefix_test")
     monkeypatch.setenv("SSKEYIN", "prefix_test,prefix_test")
