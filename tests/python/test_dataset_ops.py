--- conflicted
+++ resolved
@@ -137,8 +137,6 @@
         client.copy_dataset("not-a-tensor", "still-not-a-tensor")
 
 
-<<<<<<< HEAD
-=======
 def test_dataset_get_name():
     """Test getting a dataset name
     """
@@ -147,7 +145,6 @@
     assert name == "test-dataset"
 
 
->>>>>>> 83d413bd
 def test_copy_not_dataset(context):
     def test_func(param):
         print(param)
