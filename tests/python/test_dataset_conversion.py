--- conflicted
+++ resolved
@@ -33,48 +33,17 @@
 
 import numpy as np
 import pytest
-<<<<<<< HEAD
-from smartredis import Dataset,Client
-=======
 from smartredis import Dataset, Client
->>>>>>> 6a4ec9a6
 from smartredis.dataset_utils import DatasetConverter
 from smartredis.error import *
 
 # ----------Create reference 1D data for 1D tests ---------
 # Generate coordinate data
-<<<<<<< HEAD
-longitude_1d = np.linspace(0,360,10)
-=======
 longitude_1d = np.linspace(0, 360, 10)
->>>>>>> 6a4ec9a6
 # Coordinate tuples
 longitude_coord_1d = (
     "x",
     longitude_1d,
-<<<<<<< HEAD
-    { 'x_coord_units':'degrees E', 'x_coord_longname':'Longitude'},
-    None
-)
-# Data attributes dict
-data_attributes_1d = {
-    'units':'m/s',
-    'longname':'velocity',
-    'convention':'CF1.5'
-}
-# Generate 1D reference tensor data
-data1d = np.random.random([10])
-
-if xr:
-    # Create 1D reference Xarray for testing
-    ds_1d = xr.DataArray(
-        name="1ddata",
-        data=data1d,
-        dims='x',
-        coords = (longitude_coord_1d,),
-        attrs=data_attributes_1d
-    )
-=======
     {"x_coord_units": "degrees E", "x_coord_longname": "Longitude"},
     None,
 )
@@ -90,7 +59,6 @@
     coords = (longitude_coord_1d,),
     attrs = data_attributes_1d,
 )
->>>>>>> 6a4ec9a6
 
 # ----------Create reference 2D data for 2D tests ---------
 longitude_2d = np.linspace(0, 360, 10)
@@ -98,13 +66,8 @@
 longitude_coord_2d = (
     "x",
     longitude_2d,
-<<<<<<< HEAD
-    { 'x_coord_units':'degrees E', 'x_coord_longname':'Longitude'},
-    None
-=======
     {"x_coord_units": "degrees E", "x_coord_longname": "Longitude"},
     None,
->>>>>>> 6a4ec9a6
 )
 latitude_coord_2d = (
     "y",
@@ -115,18 +78,6 @@
 data_attributes_2d = {"units": "m/s", "longname": "velocity", "convention": "CF1.5"}
 
 # Generate 2D reference tensor data
-<<<<<<< HEAD
-data2d = np.random.random([10,5])
-if xr:
-    # Create 2D reference Xarray for testing
-    ds_2d = xr.DataArray(
-        name="2ddata",
-        data=data2d,
-        dims=['x','y'],
-        coords = (longitude_coord_2d,latitude_coord_2d),
-        attrs=data_attributes_2d
-    )
-=======
 data2d = np.random.random([10, 5])
 # Create 2D reference Xarray for testing
 ds_2d = xr.DataArray(
@@ -136,102 +87,28 @@
     coords = (longitude_coord_2d, latitude_coord_2d),
     attrs = data_attributes_2d,
 )
->>>>>>> 6a4ec9a6
 
 # ----helper methods -------
 
 
 def add_1d_data(dataset):
-<<<<<<< HEAD
-    """Add 1D tensor data to dataset
-    """
-    dataset.add_tensor("1ddata",data1d)
-    # Add coordinate data to dataset
-    dataset.add_tensor("x",longitude_1d)
-    dataset.add_meta_string("x_coord_units",longitude_coord_1d[2]["x_coord_units"])
-=======
     """Add 1D tensor data to dataset"""
     dataset.add_tensor("1ddata", data1d)
     # Add coordinate data to dataset
     dataset.add_tensor("x", longitude_1d)
     dataset.add_meta_string("x_coord_units", longitude_coord_1d[2]["x_coord_units"])
->>>>>>> 6a4ec9a6
     dataset.add_meta_string(
         "x_coord_longname", longitude_coord_1d[2]["x_coord_longname"]
     )
     # Add attribute data to dataset
-<<<<<<< HEAD
-    dataset.add_meta_string("units",data_attributes_1d['units'])
-    dataset.add_meta_string("longname",data_attributes_1d["longname"])
-    dataset.add_meta_string("convention",data_attributes_1d["convention"])
-=======
     dataset.add_meta_string("units", data_attributes_1d["units"])
     dataset.add_meta_string("longname", data_attributes_1d["longname"])
     dataset.add_meta_string("convention", data_attributes_1d["convention"])
->>>>>>> 6a4ec9a6
     # Add dimension data to dataset
     dataset.add_meta_string("dim_data_x", longitude_coord_1d[0])
 
 
 def assert_equality_1d(dataset):
-<<<<<<< HEAD
-    """Assert that the original data and data put into the dataset are the same
-    """
-
-    # Comparing tensor data extracted from dataset after
-    # add_metadata_for_xarray call to generated 1D data
-    assert(dataset.get_tensor("1ddata") == data1d).all()
-    assert(dataset.get_meta_strings("units")[0] == data_attributes_1d['units'])
-    assert(dataset.get_meta_strings("longname")[0] == data_attributes_1d["longname"])
-    assert(dataset.get_meta_strings("convention")[0] == data_attributes_1d["convention"])
-    assert(dataset.get_meta_strings("dim_data_x")[0] == longitude_coord_1d[0])
-    # Comparing tensor data and metadata for coordinate data extracted from dataset after
-    # add_metadata_for_xarray call to generated 1D coordinate data
-    assert(dataset.get_tensor("x") == longitude_1d).all()
-    assert(dataset.get_meta_strings("x_coord_units")[0] == longitude_coord_1d[2]["x_coord_units"])
-    assert(dataset.get_meta_strings("x_coord_longname")[0] == longitude_coord_1d[2]["x_coord_longname"])
-
-def add_2d_data(dataset):
-    """Add 2D tensor data to dataset
-    """
-
-    dataset.add_tensor("2ddata",data2d)
-    # Add coordinate data to dataset
-    dataset.add_tensor("x",longitude_2d)
-    dataset.add_meta_string("x_coord_units",longitude_coord_2d[2]["x_coord_units"])
-    dataset.add_meta_string("x_coord_longname",longitude_coord_2d[2]["x_coord_longname"])
-    dataset.add_tensor("y",latitude_2d)
-    dataset.add_meta_string("y_coord_units",latitude_coord_2d[2]["y_coord_units"])
-    dataset.add_meta_string("y_coord_longname",latitude_coord_2d[2]["y_coord_longname"])
-    # Add attribute data to dataset
-    dataset.add_meta_string("units",data_attributes_1d["units"])
-    dataset.add_meta_string("longname",data_attributes_1d["longname"])
-    dataset.add_meta_string("convention",data_attributes_1d["convention"])
-    # Add dimension data to dataset
-    dataset.add_meta_string("dim_data_x",longitude_coord_2d[0])
-    dataset.add_meta_string("dim_data_y",latitude_coord_2d[0])
-
-def assert_equality_2d(dataset):
-    """ Assert that created data and data put into the dataset are the same
-    """
-
-    # Comparing tensor data and metadata extracted from dataset after
-    # add_metadata_for_xarray call to generated 1D data
-    assert(dataset.get_tensor("2ddata") == data2d).all()
-    assert(dataset.get_meta_strings("units")[0] == "m/s")
-    assert(dataset.get_meta_strings("longname")[0] =="velocity")
-    assert(dataset.get_meta_strings("convention")[0] == "CF1.5")
-    assert(dataset.get_meta_strings("dim_data_x")[0] == "x")
-    assert(dataset.get_meta_strings("dim_data_y")[0] == "y")
-    # Comparing tensor data and metadata for coordinate data extracted from dataset after
-    # add_metadata_for_xarray call to generated 2D coordinate data
-    assert(dataset.get_tensor("x")==longitude_2d).all()
-    assert(dataset.get_meta_strings("x_coord_units")[0]=="degrees E")
-    assert(dataset.get_meta_strings("x_coord_longname")[0]=="Longitude")
-    assert(dataset.get_tensor("y") == latitude_2d).all()
-    assert(dataset.get_meta_strings("y_coord_units")[0] == "degrees N")
-    assert(dataset.get_meta_strings("y_coord_longname")[0] == "Latitude")
-=======
     """Assert that the original data and data put into the dataset are the same"""
 
     # Compare tensor data extracted from dataset after
@@ -299,7 +176,6 @@
     assert dataset.get_meta_strings("y_coord_units")[0] == latitude_coord_2d[2]["y_coord_units"]
     assert dataset.get_meta_strings("y_coord_longname")[0] == latitude_coord_2d[2]["y_coord_longname"]
 
->>>>>>> 6a4ec9a6
 
 # -------- start of tests --------------
 
@@ -311,15 +187,6 @@
 
     ds1 = Dataset("ds-1d")
     add_1d_data(ds1)
-<<<<<<< HEAD
-    # Calling method add_metadata_for_xarray on 1D dataset
-    DatasetConverter.add_metadata_for_xarray(
-        ds1,
-        data_names=["1ddata"],
-        dim_names=["dim_data_x"],
-        coord_names=["x"],
-        attr_names=["units","longname","convention"]
-=======
     # Call method add_metadata_for_xarray on 1D dataset
     DatasetConverter.add_metadata_for_xarray(
         ds1,
@@ -327,39 +194,18 @@
         dim_names = ["dim_data_x"],
         coord_names = ["x"],
         attr_names = ["units", "longname", "convention"],
->>>>>>> 6a4ec9a6
     )
     # Call method add_metadata_for_xarray for longitude coordinate
     DatasetConverter.add_metadata_for_xarray(
         ds1,
-<<<<<<< HEAD
-        data_names=["x"],
-        dim_names=["dim_data_x"],
-        attr_names=["x_coord_units","x_coord_longname"]
-=======
         data_names = ["x"],
         dim_names = ["dim_data_x"],
         attr_names = ["x_coord_units", "x_coord_longname"],
->>>>>>> 6a4ec9a6
     )
     assert_equality_1d(ds1)
 
 
 def test_string_single_variable_param_names_add_metadata_for_xarray_1d():
-<<<<<<< HEAD
-    """Testing single variable string parameter names
-    """
-
-    ds1 = Dataset("ds-1d")
-    add_1d_data(ds1)
-    # Calling method add_metadata_for_xarray on 1D dataset
-    DatasetConverter.add_metadata_for_xarray(
-        ds1,
-        data_names="1ddata",
-        dim_names="dim_data_x",
-        coord_names="x",
-        attr_names=["units","longname","convention"]
-=======
     """Test single variable string parameter names"""
 
     ds1 = Dataset("ds-1d")
@@ -371,21 +217,13 @@
         dim_names= "dim_data_x",
         coord_names = "x",
         attr_names = ["units", "longname", "convention"],
->>>>>>> 6a4ec9a6
     )
     # Call method add_metadata_for_xarray for longitude coordinate
     DatasetConverter.add_metadata_for_xarray(
-<<<<<<< HEAD
-    ds1,
-    data_names="x",
-    dim_names="dim_data_x",
-    attr_names=["x_coord_units","x_coord_longname"]
-=======
         ds1,
         data_names = "x",
         dim_names = "dim_data_x",
         attr_names = ["x_coord_units", "x_coord_longname"],
->>>>>>> 6a4ec9a6
     )
     assert_equality_1d(ds1)
 
@@ -405,60 +243,30 @@
     with pytest.raises(TypeError):
         DatasetConverter.add_metadata_for_xarray(
             ds1,
-<<<<<<< HEAD
-            data_names=1,
-            dim_names=dimname,
-            coord_names=coordname,
-            attr_names=attrname
-=======
             data_names = 1,
             dim_names = dimname,
             coord_names = coordname,
             attr_names = attrname,
->>>>>>> 6a4ec9a6
         )
     with pytest.raises(TypeError):
         DatasetConverter.add_metadata_for_xarray(
             ds1,
-<<<<<<< HEAD
-            data_names=dataname,
-            dim_names=2,
-            coord_names=coordname,
-            attr_names=attrname
-=======
             data_names = dataname,
             dim_names = 2,
             coord_names = coordname,
             attr_names = attrname,
->>>>>>> 6a4ec9a6
         )
     with pytest.raises(TypeError):
         DatasetConverter.add_metadata_for_xarray(
             ds1,
-<<<<<<< HEAD
-            data_names=dataname,
-            dim_names=dimname,
-            coord_names=3,
-            attr_names=attrname
-=======
             data_names = dataname,
             dim_names = dimname,
             coord_names = 3,
             attr_names = attrname,
->>>>>>> 6a4ec9a6
         )
     with pytest.raises(TypeError):
         DatasetConverter.add_metadata_for_xarray(
             ds1,
-<<<<<<< HEAD
-            data_names=dataname,
-            dim_names=dimname,
-            coord_names=coordname,
-            attr_names=[4,5,6]
-        )
-
-#------ beginning of 2d add_metadata_to_xarray_tests ----------
-=======
             data_names = dataname,
             dim_names = dimname,
             coord_names = coordname,
@@ -468,7 +276,6 @@
 
 # ------ beginning of 2d add_metadata_to_xarray_tests ----------
 
->>>>>>> 6a4ec9a6
 
 def test_add_metadata_for_xarray_2d():
     """Wrong type check for various versions of passing wrong
@@ -482,44 +289,24 @@
     # Call add_metadata_for_xarray for 2D data
     DatasetConverter.add_metadata_for_xarray(
         ds2,
-<<<<<<< HEAD
-        data_names=["2ddata"],
-        dim_names=["dim_data_x","dim_data_y"],
-        coord_names=["x","y"],
-        attr_names=["units","longname","convention"]
-=======
         data_names = ["2ddata"],
         dim_names = ["dim_data_x", "dim_data_y"],
         coord_names = ["x", "y"],
         attr_names = ["units", "longname", "convention"],
->>>>>>> 6a4ec9a6
     )
     # Call add_metadata_for_xarray for longitude coordinate
     DatasetConverter.add_metadata_for_xarray(
-<<<<<<< HEAD
-    ds2,
-    data_names=["x"],
-    dim_names=["dim_data_x"],
-    attr_names=["x_coord_units","x_coord_longname"]
-=======
         ds2,
         data_names = ["x"],
         dim_names = ["dim_data_x"],
         attr_names = ["x_coord_units", "x_coord_longname"],
->>>>>>> 6a4ec9a6
     )
     # Call add_metadata_for_xarray for latitude coordinate
     DatasetConverter.add_metadata_for_xarray(
         ds2,
-<<<<<<< HEAD
-        data_names=["y"],
-        dim_names=["dim_data_y"],
-        attr_names=["y_coord_units","y_coord_longname"]
-=======
         data_names = ["y"],
         dim_names = ["dim_data_y"],
         attr_names = ["y_coord_units", "y_coord_longname"],
->>>>>>> 6a4ec9a6
     )
     assert_equality_2d(ds2)
 
@@ -530,15 +317,9 @@
     """
 
     dataname = ["2ddata"]
-<<<<<<< HEAD
-    dimname = ["dim_data_x","dim_data_y"]
-    coordname = ["x","y"]
-    attrname = ["units","longname","convention"]
-=======
     dimname = ["dim_data_x", "dim_data_y"]
     coordname = ["x", "y"]
     attrname = ["units", "longname", "convention"]
->>>>>>> 6a4ec9a6
     # Create 2d Dataset
     ds2 = Dataset("ds-2d")
     # add data to Datset
@@ -546,37 +327,6 @@
     with pytest.raises(TypeError):
         DatasetConverter.add_metadata_for_xarray(
             ds2,
-<<<<<<< HEAD
-            data_names=1,
-            dim_names=dimname,
-            coord_names=coordname,
-            attr_names=attrname
-        )
-    with pytest.raises(TypeError):
-        DatasetConverter.add_metadata_for_xarray(
-                ds2,
-                data_names=dataname,
-                dim_names=[1,2],
-                coord_names=coordname,
-                attr_names=attrname
-            )
-    with pytest.raises(TypeError):
-        DatasetConverter.add_metadata_for_xarray(
-                ds2,
-                data_names=dataname,
-                dim_names=dimname,
-                coord_names=[3,4],
-                attr_names=attrname
-            )
-    with pytest.raises(TypeError):
-        DatasetConverter.add_metadata_for_xarray(
-                ds2,
-                data_names=dataname,
-                dim_names=dimname,
-                coord_names=coordname,
-                attr_names=[5,6,7]
-            )
-=======
             data_names = 1,
             dim_names = dimname,
             coord_names = coordname,
@@ -609,7 +359,6 @@
 
 
 # ------- beginning of 1d transform_to_xarray tests-------
->>>>>>> 6a4ec9a6
 
 
 @pytest.mark.skipif(not xr, reason = _xarray_not_found)
@@ -620,16 +369,6 @@
 
     ds1 = Dataset("ds-1d")
     add_1d_data(ds1)
-<<<<<<< HEAD
-    # Calling method add_metadata_for_xarray on 1D dataset
-    # good data and prerequisite for transform_to_xarray
-    DatasetConverter.add_metadata_for_xarray(
-        ds1,
-        data_names=["1ddata"],
-        dim_names=["dim_data_x"],
-        coord_names=["x"],
-        attr_names=["units","longname","convention"]
-=======
     # Call method add_metadata_for_xarray on 1D dataset
     # good data and prerequisite for transform_to_xarray
     DatasetConverter.add_metadata_for_xarray(
@@ -638,20 +377,13 @@
         dim_names = ["dim_data_x"],
         coord_names = ["x"],
         attr_names = ["units", "longname", "convention"],
->>>>>>> 6a4ec9a6
     )
     # Call method add_metadata_for_xarray for longitude coordinate
     DatasetConverter.add_metadata_for_xarray(
         ds1,
-<<<<<<< HEAD
-        data_names=["x"],
-        dim_names=["dim_data_x"],
-        attr_names=["x_coord_units","x_coord_longname"]
-=======
         data_names = ["x"],
         dim_names = ["dim_data_x"],
         attr_names = ["x_coord_units", "x_coord_longname"],
->>>>>>> 6a4ec9a6
     )
     # Compare generated Xarray from 1D data to initial Xarray
     d1_xarray_ret = DatasetConverter.transform_to_xarray(ds1)
@@ -662,14 +394,6 @@
 def test_bad_data_transform_to_xarray_1d():
     """Test transform_to_xarray method with incorrect 1d data"""
 
-<<<<<<< HEAD
-@pytest.mark.skipif(not xr, reason = _xarray_not_found)
-def test_bad_data_transform_to_xarray_1d():
-    """Test transform_to_xarray method with incorrect 1d data
-    """
-
-=======
->>>>>>> 6a4ec9a6
     ds1 = Dataset("ds-1d")
     add_1d_data(ds1)
     dataname = ["1ddata"]
@@ -678,81 +402,6 @@
     attrname = ["units", "longname", "convention"]
     cdataname = ["x"]
     cdimname = ["dim_data_x"]
-<<<<<<< HEAD
-    cattrname = ["x_coord_units","x_coord_longname"]
-
-    # Calling method add_metadata_for_xarray on 1D dataset
-    # good data and prerequisite for transform_to_xarray
-    with pytest.raises(RedisKeyError):
-        DatasetConverter.add_metadata_for_xarray(
-            ds1,
-            data_names=["baddata"],
-            dim_names=dimname,
-            coord_names=coordname,
-            attr_names=attrname
-        )
-        # Calling method add_metadata_for_xarray for x coordinate
-        DatasetConverter.add_metadata_for_xarray(
-            ds1,
-            data_names=cdataname,
-            dim_names=cdimname,
-            attr_names=cattrname
-        )
-        d1_xarray_ret = DatasetConverter.transform_to_xarray(ds1)
-
-    with pytest.raises(RedisKeyError):
-        DatasetConverter.add_metadata_for_xarray(
-            ds1,
-            data_names=dataname,
-            dim_names=["baddata1","baddata2"],
-            coord_names=coordname,
-            attr_names=attrname
-        )
-        # Calling method add_metadata_for_xarray for x coordinate
-        DatasetConverter.add_metadata_for_xarray(
-            ds1,
-            data_names=cdataname,
-            dim_names=cdimname,
-            attr_names=cattrname
-        )
-        d1_xarray_ret = DatasetConverter.transform_to_xarray(ds1)
-
-    with pytest.raises(RedisKeyError):
-        DatasetConverter.add_metadata_for_xarray(
-            ds1,
-            data_names=dataname,
-            dim_names=dimname,
-            coord_names=["baddata"],
-            attr_names=attrname
-        )
-        # Calling method add_metadata_for_xarray for x coordinate
-        DatasetConverter.add_metadata_for_xarray(
-            ds1,
-            data_names=cdataname,
-            dim_names=cdimname,
-            attr_names=cattrname
-        )
-        d1_xarray_ret = DatasetConverter.transform_to_xarray(ds1)
-
-    with pytest.raises(RedisKeyError):
-        DatasetConverter.add_metadata_for_xarray(
-            ds1,
-            data_names=dataname,
-            dim_names=dimname,
-            coord_names=coordname,
-            attr_names=["baddata1","baddata2","baddata3"]
-        )
-        # Calling method add_metadata_for_xarray for x coordinate
-        DatasetConverter.add_metadata_for_xarray(
-            ds1,
-            data_names=cdataname,
-            dim_names=cdimname,
-            attr_names=cattrname
-        )
-        d1_xarray_ret = DatasetConverter.transform_to_xarray(ds1)
-
-#------- beginning of 2d transform_to_xarray tests-------
-=======
     cattrname = ["x_coord_units", "x_coord_longname"]
 
     # Call method add_metadata_for_xarray on 1D dataset
@@ -820,7 +469,6 @@
 
 # ------- beginning of 2d transform_to_xarray tests-------
 
->>>>>>> 6a4ec9a6
 
 @pytest.mark.skipif(not xr, reason = _xarray_not_found)
 def test_transform_to_xarray_2d():
@@ -832,16 +480,6 @@
     ds2 = Dataset("ds-2d")
     # add data to Datset
     add_2d_data(ds2)
-<<<<<<< HEAD
-    # Calling add_metadata_for_xarray for 2D data
-    # Prerequisite for transform to xarray
-    DatasetConverter.add_metadata_for_xarray(
-        ds2,
-        data_names=["2ddata"],
-        dim_names=["dim_data_x","dim_data_y"],
-        coord_names=["x","y"],
-        attr_names=["units","longname","convention"]
-=======
     # Call add_metadata_for_xarray for 2D data
     # Prerequisite for transform to xarray
     DatasetConverter.add_metadata_for_xarray(
@@ -850,49 +488,29 @@
         dim_names = ["dim_data_x", "dim_data_y"],
         coord_names = ["x", "y"],
         attr_names = ["units", "longname", "convention"],
->>>>>>> 6a4ec9a6
     )
     # Call add_metadata_for_xarray for longitude coordinate
     DatasetConverter.add_metadata_for_xarray(
         ds2,
-<<<<<<< HEAD
-        data_names=["x"],
-        dim_names=["dim_data_x"],
-        attr_names=["x_coord_units","x_coord_longname"]
-=======
         data_names = ["x"],
         dim_names = ["dim_data_x"],
         attr_names = ["x_coord_units", "x_coord_longname"],
->>>>>>> 6a4ec9a6
     )
     # Call add_metadata_for_xarray for latitude coordinate
     DatasetConverter.add_metadata_for_xarray(
         ds2,
-<<<<<<< HEAD
-        data_names=["y"],
-        dim_names=["dim_data_y"],
-        attr_names=["y_coord_units","y_coord_longname"]
-=======
         data_names = ["y"],
         dim_names = ["dim_data_y"],
         attr_names = ["y_coord_units", "y_coord_longname"],
->>>>>>> 6a4ec9a6
     )
     # Compare generated Xarray to initial Xarray
     d2_xarray_ret = DatasetConverter.transform_to_xarray(ds2)
     d2_transformed = d2_xarray_ret["2ddata"]
     assert ds_2d.identical(d2_transformed)
 
-<<<<<<< HEAD
-@pytest.mark.skipif(not xr, reason = _xarray_not_found)
-def test_bad_data_transform_to_xarray_2d():
-    """Test transform_to_xarray method with incorrect 2d data
-    """
-=======
 
 def test_bad_data_transform_to_xarray_2d():
     """Test transform_to_xarray method with incorrect 2d data"""
->>>>>>> 6a4ec9a6
 
     # Create 2d Dataset
     ds2 = Dataset("ds-2d")
@@ -907,102 +525,6 @@
     c1_attrname = ["x_coord_units", "x_coord_longname"]
     c2_dataname = ["y"]
     c2_dimname = ["dim_data_y"]
-<<<<<<< HEAD
-    c2_attrname = ["y_coord_units","y_coord_longname"]
-
-    # Calling add_metadata_for_xarray for 2D data
-    # Prerequisite for transform to xarray
-    # Test incorrect data in data_names parameter
-    with pytest.raises(RedisKeyError):
-        DatasetConverter.add_metadata_for_xarray(
-            ds2,
-            data_names=["baddata"],
-            dim_names=dimname,
-            coord_names=coordname,
-            attr_names=attrname
-        )
-        DatasetConverter.add_metadata_for_xarray(
-            ds2,
-            data_names=c1_dataname,
-            dim_names=c1_dimname,
-            attr_names=c1_attrname
-        )
-        DatasetConverter.add_metadata_for_xarray(
-            ds2,
-            data_names=c2_dataname,
-            dim_names=c2_dimname,
-            attr_names=c2_attrname
-        )
-        d2_xarray_ret = DatasetConverter.transform_to_xarray(ds2)
-
-    # Test incorrect data in dim_names parameter
-    with pytest.raises(RedisKeyError):
-        DatasetConverter.add_metadata_for_xarray(
-            ds2,
-            data_names=dataname,
-            dim_names=["baddata1","baddata2"],
-            coord_names=coordname,
-            attr_names=attrname
-        )
-        DatasetConverter.add_metadata_for_xarray(
-            ds2,
-            data_names=c1_dataname,
-            dim_names=c1_dimname,
-            attr_names=c1_attrname
-        )
-        DatasetConverter.add_metadata_for_xarray(
-            ds2,
-            data_names=c2_dataname,
-            dim_names=c2_dimname,
-            attr_names=c2_attrname
-        )
-        d2_xarray_ret = DatasetConverter.transform_to_xarray(ds2)
-
-    # Test incorrect data in coord_names parameter
-    with pytest.raises(RedisKeyError):
-        DatasetConverter.add_metadata_for_xarray(
-            ds2,
-            data_names=dataname,
-            dim_names=dimname,
-            coord_names=["baddata1","baddata2"],
-            attr_names=attrname
-        )
-        DatasetConverter.add_metadata_for_xarray(
-            ds2,
-            data_names=c1_dataname,
-            dim_names=c1_dimname,
-            attr_names=c1_attrname
-        )
-        DatasetConverter.add_metadata_for_xarray(
-            ds2,
-            data_names=c2_dataname,
-            dim_names=c2_dimname,
-            attr_names=c2_attrname
-        )
-        d2_xarray_ret = DatasetConverter.transform_to_xarray(ds2)
-
-    # Test incorrect data in attr_names parameter
-    with pytest.raises(RedisKeyError):
-        DatasetConverter.add_metadata_for_xarray(
-            ds2,
-            data_names=dataname,
-            dim_names=dimname,
-            coord_names=coordname,
-            attr_names=["baddata1","baddata2","baddata3"]
-        )
-        DatasetConverter.add_metadata_for_xarray(
-            ds2,
-            data_names=c1_dataname,
-            dim_names=c1_dimname,
-            attr_names=c1_attrname
-        )
-        DatasetConverter.add_metadata_for_xarray(
-            ds2,
-            data_names=c2_dataname,
-            dim_names=c2_dimname,
-            attr_names=c2_attrname
-        )
-=======
     c2_attrname = ["y_coord_units", "y_coord_longname"]
 
     # Call add_metadata_for_xarray for 2D data
@@ -1073,5 +595,4 @@
         ds2, data_names=c2_dataname, dim_names=c2_dimname, attr_names=c2_attrname
     )
     with pytest.raises(RedisKeyError):
->>>>>>> 6a4ec9a6
         d2_xarray_ret = DatasetConverter.transform_to_xarray(ds2)