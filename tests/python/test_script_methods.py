# BSD 2-Clause License
#
# Copyright (c) 2021-2023, Hewlett Packard Enterprise
# All rights reserved.
#
# Redistribution and use in source and binary forms, with or without
# modification, are permitted provided that the following conditions are met:
#
# 1. Redistributions of source code must retain the above copyright notice, this
#    list of conditions and the following disclaimer.
#
# 2. Redistributions in binary form must reproduce the above copyright notice,
#    this list of conditions and the following disclaimer in the documentation
#    and/or other materials provided with the distribution.
#
# THIS SOFTWARE IS PROVIDED BY THE COPYRIGHT HOLDERS AND CONTRIBUTORS "AS IS"
# AND ANY EXPRESS OR IMPLIED WARRANTIES, INCLUDING, BUT NOT LIMITED TO, THE
# IMPLIED WARRANTIES OF MERCHANTABILITY AND FITNESS FOR A PARTICULAR PURPOSE ARE
# DISCLAIMED. IN NO EVENT SHALL THE COPYRIGHT HOLDER OR CONTRIBUTORS BE LIABLE
# FOR ANY DIRECT, INDIRECT, INCIDENTAL, SPECIAL, EXEMPLARY, OR CONSEQUENTIAL
# DAMAGES (INCLUDING, BUT NOT LIMITED TO, PROCUREMENT OF SUBSTITUTE GOODS OR
# SERVICES; LOSS OF USE, DATA, OR PROFITS; OR BUSINESS INTERRUPTION) HOWEVER
# CAUSED AND ON ANY THEORY OF LIABILITY, WHETHER IN CONTRACT, STRICT LIABILITY,
# OR TORT (INCLUDING NEGLIGENCE OR OTHERWISE) ARISING IN ANY WAY OUT OF THE USE
# OF THIS SOFTWARE, EVEN IF ADVISED OF THE POSSIBILITY OF SUCH DAMAGE.

import pytest
import inspect
import os.path as osp
from os import environ
import numpy as np
import torch
from smartredis import Client

file_path = osp.dirname(osp.abspath(__file__))


<<<<<<< HEAD
def test_set_get_function(context):
    c = Client(None, logger_name=context)
=======
test_gpu = environ.get("SMARTREDIS_TEST_DEVICE","cpu").lower() == "gpu"

def test_set_get_function(use_cluster, context):
    c = Client(None, use_cluster, logger_name=context)
>>>>>>> 0972ec44
    c.set_function("test-set-function", one_to_one)
    script = c.get_script("test-set-function")
    sent_script = inspect.getsource(one_to_one)
    assert script == sent_script


def test_set_get_script(context):
    c = Client(None, logger_name=context)
    sent_script = read_script_from_file()
    c.set_script("test-set-script", sent_script)
    script = c.get_script("test-set-script")
    assert sent_script == script


def test_set_script_from_file(context):
    sent_script = read_script_from_file()
    c = Client(None, logger_name=context)
    c.set_script_from_file(
        "test-script-file", osp.join(file_path, "./data_processing_script.txt")
    )
    assert c.model_exists("test-script-file")
    returned_script = c.get_script("test-script-file")
    assert sent_script == returned_script
    c.delete_script("test-script-file")
    assert not c.model_exists("test-script-file")


<<<<<<< HEAD
def test_run_script(context):
=======
def test_run_script_str(use_cluster, context):
>>>>>>> 0972ec44
    data = np.array([[1, 2, 3, 4, 5]])

    c = Client(None, logger_name=context)
    c.put_tensor("script-test-data", data)
    c.set_function("one-to-one", one_to_one)
    c.run_script("one-to-one", "one_to_one", "script-test-data", "script-test-out")
    out = c.get_tensor("script-test-out")
    assert out == 5


<<<<<<< HEAD
def test_run_script_multi(context):
=======
def test_run_script_list(use_cluster, context):
>>>>>>> 0972ec44
    data = np.array([[1, 2, 3, 4]])
    data_2 = np.array([[5, 6, 7, 8]])

    c = Client(None, logger_name=context)
    c.put_tensor("srpt-multi-out-data-1", data)
    c.put_tensor("srpt-multi-out-data-2", data_2)
    c.set_function("two-to-one", two_to_one)
    c.run_script(
        "two-to-one",
        "two_to_one",
        ["srpt-multi-out-data-1", "srpt-multi-out-data-2"],
        ["srpt-multi-out-output"],
    )
    out = c.get_tensor("srpt-multi-out-output")
    expected = np.array([4, 8])
    np.testing.assert_array_equal(
        out, expected, "Returned array from script not equal to expected result"
    )

@pytest.mark.skipif(
    not test_gpu,
    reason="SMARTREDIS_TEST_DEVICE does not specify 'gpu'"
)
def test_run_script_multigpu_str(use_cluster, context):
    data = np.array([[1, 2, 3, 4, 5]])

    c = Client(None, use_cluster, logger_name=context)
    c.put_tensor("script-test-data", data)
    c.set_function_multigpu("one-to-one", one_to_one, 0, 2)
    c.run_script_multigpu("one-to-one", "one_to_one", "script-test-data", "script-test-out", 0, 0, 2)
    out = c.get_tensor("script-test-out")
    assert out == 5

@pytest.mark.skipif(
    not test_gpu,
    reason="SMARTREDIS_TEST_DEVICE does not specify 'gpu'"
)
def test_run_script_multigpu_list(use_cluster, context):
    data = np.array([[1, 2, 3, 4]])
    data_2 = np.array([[5, 6, 7, 8]])

    c = Client(None, use_cluster, logger_name=context)
    c.put_tensor("srpt-multi-out-data-1", data)
    c.put_tensor("srpt-multi-out-data-2", data_2)
    c.set_function_multigpu("two-to-one", two_to_one, 0, 2)
    c.run_script_multigpu(
        "two-to-one",
        "two_to_one",
        ["srpt-multi-out-data-1", "srpt-multi-out-data-2"],
        ["srpt-multi-out-output"],
        0,
        0,
        2
    )
    out = c.get_tensor("srpt-multi-out-output")
    expected = np.array([4, 8])
    np.testing.assert_array_equal(
        out, expected, "Returned array from script not equal to expected result"
    )


def one_to_one(data):
    """Sample torchscript script that returns the
    highest element in an array.

    One input to one output
    """
    # return the highest element
    return data.max(1)[0]


def two_to_one(data, data_2):
    """Sample torchscript script that returns the
    highest elements in both arguments

    One input to one output
    """
    # return the highest element
    merged = torch.cat((data, data_2))
    return merged.max(1)[0]


def read_script_from_file():
    script_path = osp.join(file_path, "./data_processing_script.txt")
    with open(script_path, "r") as f:
        script = f.readlines()
    return "".join(script)<|MERGE_RESOLUTION|>--- conflicted
+++ resolved
@@ -35,15 +35,10 @@
 file_path = osp.dirname(osp.abspath(__file__))
 
 
-<<<<<<< HEAD
+test_gpu = environ.get("SMARTREDIS_TEST_DEVICE","cpu").lower() == "gpu"
+
 def test_set_get_function(context):
     c = Client(None, logger_name=context)
-=======
-test_gpu = environ.get("SMARTREDIS_TEST_DEVICE","cpu").lower() == "gpu"
-
-def test_set_get_function(use_cluster, context):
-    c = Client(None, use_cluster, logger_name=context)
->>>>>>> 0972ec44
     c.set_function("test-set-function", one_to_one)
     script = c.get_script("test-set-function")
     sent_script = inspect.getsource(one_to_one)
@@ -71,11 +66,7 @@
     assert not c.model_exists("test-script-file")
 
 
-<<<<<<< HEAD
-def test_run_script(context):
-=======
-def test_run_script_str(use_cluster, context):
->>>>>>> 0972ec44
+def test_run_script_str(context):
     data = np.array([[1, 2, 3, 4, 5]])
 
     c = Client(None, logger_name=context)
@@ -86,11 +77,7 @@
     assert out == 5
 
 
-<<<<<<< HEAD
-def test_run_script_multi(context):
-=======
-def test_run_script_list(use_cluster, context):
->>>>>>> 0972ec44
+def test_run_script_list(context):
     data = np.array([[1, 2, 3, 4]])
     data_2 = np.array([[5, 6, 7, 8]])
 
