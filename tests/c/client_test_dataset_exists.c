--- conflicted
+++ resolved
@@ -41,28 +41,16 @@
 int missing_dataset(char *dataset_name, size_t dataset_name_len)
 {
   void *client = NULL;
-<<<<<<< HEAD
-  if (sr_ok != SmartRedisCClient(use_cluster(), &client)) {
-    printf("Client initialization failure!\n");
-=======
   if (SRNoError != SmartRedisCClient(use_cluster(), &client))
->>>>>>> 9f019201
     return -1;
-  }
 
   bool exists = false;
-<<<<<<< HEAD
-  if (sr_ok != dataset_exists(client, dataset_name, dataset_name_len, &exists)) {
-    printf("dataset_exists call failed!\n");
+  if (SRNoError != dataset_exists(client, dataset_name, dataset_name_len, &exists))
     return -1;
-  }
   if (exists)
     return -1;
   exists = false;
-  if (sr_ok != poll_dataset(client, dataset_name, dataset_name_len, 50, 5, &exists))
-=======
-  if (SRNoError != dataset_exists(client, dataset_name, dataset_name_len, &exists))
->>>>>>> 9f019201
+  if (SRNoError != poll_dataset(client, dataset_name, dataset_name_len, 50, 5, &exists))
     return -1;
   return exists ? -1 : 0;
 }
@@ -141,7 +129,7 @@
     printf("Dataset not found to exist!\n");
     return -1;
   }
-  if (sr_ok != poll_dataset(client, dataset_name, dataset_name_len, 50, 5, &exists))
+  if (SRNoError != poll_dataset(client, dataset_name, dataset_name_len, 50, 5, &exists))
     return -1;
   if (!exists) {
     printf("Dataset not found to exist on poll!\n");
