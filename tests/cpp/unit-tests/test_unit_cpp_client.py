# BSD 2-Clause License
#
# Copyright (c) 2021-2023, Hewlett Packard Enterprise
# All rights reserved.
#
# Redistribution and use in source and binary forms, with or without
# modification, are permitted provided that the following conditions are met:
#
# 1. Redistributions of source code must retain the above copyright notice, this
#    list of conditions and the following disclaimer.
#
# 2. Redistributions in binary form must reproduce the above copyright notice,
#    this list of conditions and the following disclaimer in the documentation
#    and/or other materials provided with the distribution.
#
# THIS SOFTWARE IS PROVIDED BY THE COPYRIGHT HOLDERS AND CONTRIBUTORS "AS IS"
# AND ANY EXPRESS OR IMPLIED WARRANTIES, INCLUDING, BUT NOT LIMITED TO, THE
# IMPLIED WARRANTIES OF MERCHANTABILITY AND FITNESS FOR A PARTICULAR PURPOSE ARE
# DISCLAIMED. IN NO EVENT SHALL THE COPYRIGHT HOLDER OR CONTRIBUTORS BE LIABLE
# FOR ANY DIRECT, INDIRECT, INCIDENTAL, SPECIAL, EXEMPLARY, OR CONSEQUENTIAL
# DAMAGES (INCLUDING, BUT NOT LIMITED TO, PROCUREMENT OF SUBSTITUTE GOODS OR
# SERVICES; LOSS OF USE, DATA, OR PROFITS; OR BUSINESS INTERRUPTION) HOWEVER
# CAUSED AND ON ANY THEORY OF LIABILITY, WHETHER IN CONTRACT, STRICT LIABILITY,
# OR TORT (INCLUDING NEGLIGENCE OR OTHERWISE) ARISING IN ANY WAY OUT OF THE USE
# OF THIS SOFTWARE, EVEN IF ADVISED OF THE POSSIBILITY OF SUCH DAMAGE.

import pytest
from os import path as osp
from os import getcwd
from glob import glob
from subprocess import Popen, PIPE, TimeoutExpired
import time

RANKS = 1
TEST_PATH = osp.dirname(osp.abspath(__file__))
timeout_limit = 180

def get_test_names():
    """Obtain test names by globbing for client_test
    Add tests manually if necessary
    """
    test_names = [osp.join(TEST_PATH, "cpp_unit_tests")]
    test_names = [(pytest.param(test,
                               id=osp.basename(test))) for test in test_names]
    return test_names


@pytest.mark.parametrize("test", get_test_names())
<<<<<<< HEAD
def test_unit_cpp_client(test, build):
=======
def test_unit_cpp_client(test, use_cluster, build, link):
>>>>>>> 6413643b
    # Build the path to the test executable from the source file name
    # . keep only the last three parts of the path: (language, unit-tests, basename)
    test = "/".join(test.split("/")[-3:])
    # . prepend the path to the built test executable
    test = f"{getcwd()}/build/{build}/tests/{link}/{test}"
    cmd = [test]
    print(f"\nRunning test: {osp.basename(test)}")
    execute_cmd(cmd)
    time.sleep(1)

def execute_cmd(cmd_list):
    """Execute a command """

    # spawning the subprocess and connecting to its output
    proc = Popen(
        cmd_list, stderr=PIPE, stdout=PIPE, stdin=PIPE, cwd=TEST_PATH)
    try:
        out, err = proc.communicate(timeout=timeout_limit)
        print("OUTPUT:", out.decode("utf-8") if out else "None")
        print("ERROR:", err.decode("utf-8") if err else "None")
        if (proc.returncode != 0):
            print("Return code:", proc.returncode)
        assert(proc.returncode == 0)
    except UnicodeDecodeError:
        output, errs = proc.communicate()
        print("OUTPUT:", out)
        print("ERROR:", errs)
        assert(False)
    except TimeoutExpired:
        proc.kill()
        output, errs = proc.communicate()
        print(f"TIMEOUT: test timed out after test timeout limit of {timeout_limit} seconds")
        print("OUTPUT:", output.decode("utf-8"))
        print("ERROR:", errs.decode("utf-8"))
        print("OUTPUT:", out)
        print("ERROR:", errs)
        assert(False)
    except AssertionError:
        assert(False)
    except Exception as e:
        print(e)
        proc.kill()
        output, errs = proc.communicate()
        print("OUTPUT:", out)
        print("ERROR:", errs)
        assert(False)<|MERGE_RESOLUTION|>--- conflicted
+++ resolved
@@ -46,11 +46,7 @@
 
 
 @pytest.mark.parametrize("test", get_test_names())
-<<<<<<< HEAD
-def test_unit_cpp_client(test, build):
-=======
-def test_unit_cpp_client(test, use_cluster, build, link):
->>>>>>> 6413643b
+def test_unit_cpp_client(test, build, link):
     # Build the path to the test executable from the source file name
     # . keep only the last three parts of the path: (language, unit-tests, basename)
     test = "/".join(test.split("/")[-3:])
