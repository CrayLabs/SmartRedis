#
# BSD 2-Clause License
#
# Copyright (c) 2021-2023, Hewlett Packard Enterprise
# All rights reserved.
#
# Redistribution and use in source and binary forms, with or without
# modification, are permitted provided that the following conditions are met:
#
# 1. Redistributions of source code must retain the above copyright notice, this
#    list of conditions and the following disclaimer.
#
# 2. Redistributions in binary form must reproduce the above copyright notice,
#    this list of conditions and the following disclaimer in the documentation
#    and/or other materials provided with the distribution.
#
# THIS SOFTWARE IS PROVIDED BY THE COPYRIGHT HOLDERS AND CONTRIBUTORS "AS IS"
# AND ANY EXPRESS OR IMPLIED WARRANTIES, INCLUDING, BUT NOT LIMITED TO, THE
# IMPLIED WARRANTIES OF MERCHANTABILITY AND FITNESS FOR A PARTICULAR PURPOSE ARE
# DISCLAIMED. IN NO EVENT SHALL THE COPYRIGHT HOLDER OR CONTRIBUTORS BE LIABLE
# FOR ANY DIRECT, INDIRECT, INCIDENTAL, SPECIAL, EXEMPLARY, OR CONSEQUENTIAL
# DAMAGES (INCLUDING, BUT NOT LIMITED TO, PROCUREMENT OF SUBSTITUTE GOODS OR
# SERVICES; LOSS OF USE, DATA, OR PROFITS; OR BUSINESS INTERRUPTION) HOWEVER
# CAUSED AND ON ANY THEORY OF LIABILITY, WHETHER IN CONTRACT, STRICT LIABILITY,
# OR TORT (INCLUDING NEGLIGENCE OR OTHERWISE) ARISING IN ANY WAY OUT OF THE USE
# OF THIS SOFTWARE, EVEN IF ADVISED OF THE POSSIBILITY OF SUCH DAMAGE.
#

name: run_tests

# This file is for tests that are to be run frequently, with each push to a PR.

on:
  push:
    branches:
      - master
      - develop
  pull_request:
    branches:
      - master
      - develop

concurrency:
  group: ${{ github.workflow }}-${{ github.ref }}
  cancel-in-progress: true

env:
  HOMEBREW_NO_ANALYTICS: "ON" # Make Homebrew installation a little quicker
  HOMEBREW_NO_AUTO_UPDATE: "ON"
  HOMEBREW_NO_BOTTLE_SOURCE_FALLBACK: "ON"
  HOMEBREW_NO_GITHUB_API: "ON"
  HOMEBREW_NO_INSTALL_CLEANUP: "ON"
  DEBIAN_FRONTEND: "noninteractive" # disable interactive apt installs
  SR_LOG_FILE: "smartredis_cicd_tests_log.txt"
  SR_LOG_LEVEL: "INFO"

jobs:

  run_tests:
    name: Run smartredis tests using ${{ matrix.os }}, Python ${{ matrix.py_v }}, RedisAI ${{ matrix.rai_v }}, and compiler ${{ matrix.compiler }}
    runs-on: ${{ matrix.os }}
    strategy:
      fail-fast: false
      matrix:
        os: [ubuntu-20.04] # cannot test on macOS as docker isn't supported on Mac
        rai_v: [1.2.7] # versions of RedisAI
        py_v: ['3.7.x', '3.8.x', '3.9.x', '3.10.x'] # versions of Python
        compiler: [intel, 8, 9, 10, 11] # intel compiler, and versions of GNU compiler
    env:
      FC: gfortran-${{ matrix.compiler }}
      GCC_V: ${{ matrix.compiler }} # used when the compiler is gcc/gfortran

    steps:
      # download a copy of SmartRedis before running CI tests
      - uses: actions/checkout@v3

      # Setup python within the container
      - uses: actions/setup-python@v4
        with:
          python-version: ${{ matrix.py_v }}

      # Free up some disk space
      - name: Free disk space
        run: |
          sudo rm -rf /usr/share/dotnet &&
          sudo rm -rf /opt/ghc &&
          sudo rm -rf "/usr/local/share/boost"

      # Install compilers (Intel or GCC)
      - name: Install GCC
        if: "!contains( matrix.compiler, 'intel' )" # if using GNU compiler
        run: |
          sudo apt-get -y update &&
          sudo add-apt-repository -y ppa:ubuntu-toolchain-r/test &&
          sudo apt-get -y update &&
          sudo apt-get -y install -y gcc-${GCC_V} gfortran-${GCC_V} g++-${GCC_V} &&
          sudo update-alternatives --install /usr/bin/gcc gcc /usr/bin/gcc-${GCC_V} 100 \
          --slave /usr/bin/gfortran gfortran /usr/bin/gfortran-${GCC_V} \
          --slave /usr/bin/g++ g++ /usr/bin/g++-${GCC_V} \
          --slave /usr/bin/gcov gcov /usr/bin/gcov-${GCC_V} &&
          echo "CC=gcc" >> $GITHUB_ENV &&
          echo "CXX=g++" >> $GITHUB_ENV &&
          echo "FC=gfortran" >> $GITHUB_ENV
        # Note CC and CXX need to be set otherwise, some Ubuntu images default to
        # a Debian-flavored compiler

      - name: Install Intel compiler
        if: contains( matrix.compiler, 'intel' ) # if using intel compiler
        run: |
          wget https://apt.repos.intel.com/intel-gpg-keys/GPG-PUB-KEY-INTEL-SW-PRODUCTS-2023.PUB &&
          sudo apt-key add GPG-PUB-KEY-INTEL-SW-PRODUCTS-2023.PUB &&
          rm GPG-PUB-KEY-INTEL-SW-PRODUCTS-2023.PUB &&
          echo "deb https://apt.repos.intel.com/oneapi all main" | sudo tee /etc/apt/sources.list.d/oneAPI.list &&
          sudo apt-get update -y &&
<<<<<<< HEAD
          sudo apt-get install -y intel-oneapi-compiler-fortran intel-oneapi-compiler-dpcpp-cpp-and-cpp-classic
=======
          sudo apt-get install -y intel-oneapi-compiler-fortran &&
>>>>>>> 81f8e2ed
          source /opt/intel/oneapi/setvars.sh &&
          sudo apt-get install -y intel-oneapi-compiler-dpcpp-cpp-and-cpp-classic
          sudo apt-get install -y intel-oneapi-common-vars &&
          source /opt/intel/oneapi/setvars.sh --force &&
          printenv >> $GITHUB_ENV &&
          echo "CC=icx" >> $GITHUB_ENV &&
          echo "CXX=icpx" >> $GITHUB_ENV &&
          echo "FC=ifort" >> $GITHUB_ENV

      # Set up perl environment for LCOV
      - uses: actions/checkout@v3
      - name: Setup perl
        uses: shogo82148/actions-setup-perl@v1
        with:
          perl-version: '5.30'
          install-modules: Memory::Process

      # Install additional perl Modules
      - name: Add perl modules
        run: |
          sudo apt install libcapture-tiny-perl && \
          sudo apt install libdatetime-perl && \
          sudo apt install libdevel-cover-perl && \
          sudo apt install libdigest-md5-perl && \
          sudo apt install libfile-spec-perl && \
          sudo apt install libjson-xs-perl && \
          sudo apt install libtime-hires-perl

      # Install additional dependencies
      - name: Install Cmake Linux
        if: contains(matrix.os, 'ubuntu')
        run: sudo apt-get -y install cmake

      - name: Build SmartRedis python and install
        run: python -m pip install -e .[dev,xarray]

      - name: Build and install test dependencies
        run: make lcov && make catch2

      - name: Install docker, redis-server, and RedisAI
        run: |
          sudo apt-get -y update && sudo apt-get -y install curl gnupg lsb-release software-properties-common ca-certificates && \
          # Add latest redis to apt sources
          sudo echo "deb [signed-by=/usr/share/keyrings/redis-archive-keyring.gpg] https://packages.redis.io/deb $(lsb_release -cs) main" | sudo tee /etc/apt/sources.list.d/redis.list && \
          sudo curl -fsSL https://packages.redis.io/gpg | gpg --dearmor -o /usr/share/keyrings/redis-archive-keyring.gpg && \
          # Add latest docker to apt sources
          sudo mkdir -m 0755 -p /etc/apt/keyrings &&
          sudo curl -fsSL https://download.docker.com/linux/ubuntu/gpg | sudo gpg --dearmor -o /etc/apt/keyrings/docker.gpg &&
          echo "deb [arch=$(dpkg --print-architecture) signed-by=/etc/apt/keyrings/docker.gpg] https://download.docker.com/linux/ubuntu \
                $(lsb_release -cs) stable" | sudo tee /etc/apt/sources.list.d/docker.list > /dev/null &&
          # Install and update
          sudo apt-get -y update && \
          sudo apt-get -y install iputils-ping docker-ce docker-ce-cli containerd.io redis-tools=6:6.2.5-1rl1~focal1 redis-server=6:6.2.5-1rl1~focal1 &&
          CONTAINER_NAME="redisai_$RANDOM" &&
          sudo docker create --name $CONTAINER_NAME --rm redislabs/redisai:${{ matrix.rai_v }}-cpu-bionic && \
          sudo mkdir -p /usr/lib/redis/modules/ &&
          sudo docker cp $CONTAINER_NAME:/usr/lib/redis/modules/redisai.so /usr/lib/redis/modules &&
          sudo docker cp $CONTAINER_NAME:/usr/lib/redis/modules/backends/ /usr/lib/redis/modules/ &&
          echo "LD_LIBRARY_PATH=$LD_LIBRARY_PATH:$PWD/install/lib" >> $GITHUB_ENV &&
          echo "REDISAI_CPU_INSTALL_PATH=/usr/lib/redis/modules/" >> $GITHUB_ENV &&
          echo "SR_CICD_EXECUTION=True" >> $GITHUB_ENV &&
          echo "REDISAI_MODULES=/usr/lib/redis/modules/redisai.so \
                TF /usr/lib/redis/modules/backends/redisai_tensorflow/redisai_tensorflow.so \
                TORCH /usr/lib/redis/modules/backends/redisai_torch/redisai_torch.so" >> $GITHUB_ENV

      # Check the static build by compiling and linking examples
      # Only supported on Linux; static builds are not currently available for MacOS
      - name: Install MPI for parallel examples -- for GCC, we can just use the std install
        if: contains(matrix.os, 'ubuntu') && !contains(matrix.compiler, 'intel')
        run: sudo apt-get install -y mpich
      - name: Test static build -- GNU compilers
        if: contains(matrix.os, 'ubuntu') && !contains(matrix.compiler, 'intel')
        run: make build-examples SR_LINK=Static SR_FORTRAN=ON
      - name: Test static build -- intel compilers
        if: contains(matrix.os, 'ubuntu') && contains(matrix.compiler, 'intel')
        run: make build-example-serial SR_LINK=Static SR_FORTRAN=ON

      # Run the tests using various DB deployments
      - name: Run tests
        run: |
          make test-verbose-with-coverage \
            COV_FLAGS="--cov=./src/python/module/smartredis/ --cov-report=xml --cov-append" \
            SR_FORTRAN=ON SR_PYTHON=ON SR_TEST_REDIS_MODE=All SR_TEST_PORT=7000 \
            SR_TEST_REDISAI_VER=v${{ matrix.rai_v }}

      # Process and upload code coverage (Python was collected during pytest)
      - name: Collect coverage from C/C++/Fortran testers
        run: third-party/lcov/install/bin/lcov --ignore-errors gcov,mismatch --keep-going -c -d build/Coverage/CMakeFiles -o coverage.info

      - name: Upload coverage to Codecov
        uses: codecov/codecov-action@v3
        with:
          files: ./coverage.xml, ./coverage.info

      - name: Run Pylint
        run: make check-lint<|MERGE_RESOLUTION|>--- conflicted
+++ resolved
@@ -112,11 +112,7 @@
           rm GPG-PUB-KEY-INTEL-SW-PRODUCTS-2023.PUB &&
           echo "deb https://apt.repos.intel.com/oneapi all main" | sudo tee /etc/apt/sources.list.d/oneAPI.list &&
           sudo apt-get update -y &&
-<<<<<<< HEAD
-          sudo apt-get install -y intel-oneapi-compiler-fortran intel-oneapi-compiler-dpcpp-cpp-and-cpp-classic
-=======
           sudo apt-get install -y intel-oneapi-compiler-fortran &&
->>>>>>> 81f8e2ed
           source /opt/intel/oneapi/setvars.sh &&
           sudo apt-get install -y intel-oneapi-compiler-dpcpp-cpp-and-cpp-classic
           sudo apt-get install -y intel-oneapi-common-vars &&
