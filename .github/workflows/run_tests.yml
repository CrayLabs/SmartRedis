--- conflicted
+++ resolved
@@ -47,12 +47,6 @@
   HOMEBREW_NO_GITHUB_API: "ON"
   HOMEBREW_NO_INSTALL_CLEANUP: "ON"
   DEBIAN_FRONTEND: "noninteractive" # disable interactive apt installs
-<<<<<<< HEAD
-  SSDB_SINGLE: "127.0.0.1:6380"
-  SSDB_CLUSTERED: "127.0.0.1:7000,127.0.0.1:7001,127.0.0.1:7002"
-  SSDB_UDS: "unix:///tmp/redis.sock"
-=======
->>>>>>> b1b1cdba
   SR_LOG_FILE: "smartredis_cicd_tests_log.txt"
   SR_LOG_LEVEL: "INFO"
 
@@ -154,58 +148,10 @@
       # Run the tests using various DB deployments
       - name: Run tests
         run: |
-<<<<<<< HEAD
-          SCRATCH_DIR="single_scratch" && PORT=6380 &&
-          rm -rf $SCRATCH_DIR; mkdir $SCRATCH_DIR; pushd $SCRATCH_DIR &&
-          redis-server --port $PORT --daemonize yes \
-                       --logfile "single.log" \
-                       --loadmodule $REDISAI_MODULES &&
-          popd &&
-          export SSDB=$SSDB_SINGLE SR_SERVER_TYPE=Standalone &&
-          utils/check_redis.sh $PORT &&
-          make test-verbose-with-coverage COV_FLAGS="--cov=./src/python/module/smartredis/ --cov-report=xml --cov-append" SR_FORTRAN=ON SR_PYTHON=ON
-
-      - name: Clustered DB tests
-        run: |
-          SCRATCH_DIR="cluster_scratch" &&
-          rm -rf $SCRATCH_DIR; mkdir $SCRATCH_DIR; pushd $SCRATCH_DIR &&
-          for port in {7000..7002}; do
-            redis-server --port $port --cluster-enabled yes --daemonize yes \
-                         --cluster-config-file "$port.conf" --protected-mode no --save "" \
-                         --logfile "$port.log" \
-                         --loadmodule $REDISAI_MODULES
-          done &&
-          popd &&
-          for port in {7000..7002}; do
-            utils/check_redis.sh $port
-          done &&
-          redis-cli --cluster create $(echo $SSDB_CLUSTERED | tr "," " ") --cluster-yes &&
-          export SSDB=$SSDB_CLUSTERED SR_SERVER_TYPE=Clustered &&
-          python -m pytest --cov=./src/python/module/smartredis/ --cov-report=xml --cov-append \
-                 --ignore ./tests/docker -vv -s ./tests --build Coverage
-
-      - name: UDS DB tests
-        run: |
-          SOCKET="/tmp/redis.sock" &&
-          mkdir -p /tmp && ## Create socketfile for UDS testing
-          touch $SOCKET &&
-          chmod 777 $SOCKET &&
-          SCRATCH_DIR="uds_scratch" &&
-          rm -rf $SCRATCH_DIR; mkdir $SCRATCH_DIR; pushd $SCRATCH_DIR &&
-          redis-server --unixsocket $SOCKET --unixsocketperm 777 --port 0 --bind 127.0.0.1 \
-                       --daemonize yes --protected-mode no --logfile "uds.log" \
-                       --loadmodule $REDISAI_MODULES &&
-          popd &&
-          utils/check_redis.sh $SOCKET
-          export SSDB=$SSDB_UDS SR_SERVER_TYPE=Standalone &&
-          python -m pytest --cov=./src/python/module/smartredis/ --cov-report=xml --cov-append \
-                 --ignore ./tests/docker -vv -s ./tests --build Coverage
-=======
           make test-verbose-with-coverage \
             COV_FLAGS="--cov=./src/python/module/smartredis/ --cov-report=xml --cov-append" \
             SR_FORTRAN=ON SR_PYTHON=ON SR_TEST_REDIS_MODE=All SR_TEST_PORT=7000 \
             SR_TEST_REDISAI_VER=v${{ matrix.rai_v }}
->>>>>>> b1b1cdba
 
       # Process and upload code coverage (Python was collected during pytest)
       - name: Collect coverage from C/C++/Fortran testers
