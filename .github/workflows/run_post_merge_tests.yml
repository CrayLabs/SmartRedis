--- conflicted
+++ resolved
@@ -130,25 +130,6 @@
           CONTAINER_NAME="redisai_$RANDOM" &&
           sudo docker create --name $CONTAINER_NAME --rm redislabs/redisai:${{ matrix.rai_v }}-cpu-bionic && \
           sudo mkdir -p /usr/lib/redis/modules/ &&
-<<<<<<< HEAD
-          sudo docker cp redisai:/usr/lib/redis/modules/backends/ /usr/lib/redis/modules/
-
-      - name: Setup local redis servers
-        run: |
-          redis-server --port 7000 --daemonize yes --cluster-enabled yes --cluster-config-file 7000.conf --protected-mode no --loadmodule $HOME/redisai.so TF /usr/lib/redis/modules/backends/redisai_tensorflow/redisai_tensorflow.so TORCH /usr/lib/redis/modules/backends/redisai_torch/redisai_torch.so  &
-          redis-server --port 7001 --daemonize yes --cluster-enabled yes --cluster-config-file 7001.conf --protected-mode no --loadmodule $HOME/redisai.so TF /usr/lib/redis/modules/backends/redisai_tensorflow/redisai_tensorflow.so TORCH /usr/lib/redis/modules/backends/redisai_torch/redisai_torch.so  &
-          redis-server --port 7002 --daemonize yes --cluster-enabled yes --cluster-config-file 7002.conf --protected-mode no --loadmodule $HOME/redisai.so TF /usr/lib/redis/modules/backends/redisai_tensorflow/redisai_tensorflow.so TORCH /usr/lib/redis/modules/backends/redisai_torch/redisai_torch.so
-
-      - name: Overwrite redis cluster env vars
-        run: |
-         echo "SSDB=127.0.0.1:7000,127.0.0.1:7001,127.0.0.1:7002" >> $GITHUB_ENV &&
-         echo "SR_SERVER_TYPE=Clustered" >> $GITHUB_ENV
-
-      - name: Start redis cluster
-        run: redis-cli --cluster create $(echo $SSDB | tr "," " ") --cluster-yes
-
-      # CI tests that should be run with clustered Redis go here
-=======
           sudo docker cp $CONTAINER_NAME:/usr/lib/redis/modules/redisai.so /usr/lib/redis/modules &&
           sudo docker cp $CONTAINER_NAME:/usr/lib/redis/modules/backends/ /usr/lib/redis/modules/ &&
           echo "LD_LIBRARY_PATH=$LD_LIBRARY_PATH:$PWD/install/lib" >> $GITHUB_ENV &&
@@ -159,7 +140,6 @@
                 TORCH /usr/lib/redis/modules/backends/redisai_torch/redisai_torch.so" >> $GITHUB_ENV
 
       # Run the examples
->>>>>>> 6413643b
       - name: Install MPI for parallel examples -- for GCC, we can just use the std install
         if: contains(matrix.os, 'ubuntu') && !contains(matrix.compiler, 'intel')
         run: sudo apt-get install -y mpich
