--- conflicted
+++ resolved
@@ -285,16 +285,12 @@
         *   \brief Change the name for the DataSet
         *   \param name The name for the DataSet
         */
-<<<<<<< HEAD
-        void set_name(std::string name) { _dsname = name; }
-=======
         void set_name(std::string name) {
             if (name.length() > 0)
                 _dsname = name;
             else
                 throw SRParameterException("Name must be non-zero length");
         }
->>>>>>> 36c6c26c
 
         /*!
         *   \brief Retrieve the names of tensors in the DataSet
@@ -320,7 +316,7 @@
         *   \brief Retrieve the data type of a Tensor in the DataSet
         *   \param name The name of the tensor
         *   \returns The data type for the tensor
-<<<<<<< HEAD
+        *   \throw SmartRedis::Exception if tensor name retrieval fails
         */
         SRTensorType get_tensor_type(const std::string& name);
 
@@ -340,28 +336,6 @@
         *                  field names
         *   \throw SmartRedis::Exception if metadata field name retrieval fails
         */
-=======
-        *   \throw SmartRedis::Exception if tensor name retrieval fails
-        */
-        SRTensorType get_tensor_type(const std::string& name);
-
-        /*!
-        *   \brief Retrieve the names of all metadata fields in the DataSet
-        *   \returns A vector of metadata field names
-        */
-        std::vector<std::string> get_metadata_field_names();
-
-        /*!
-        *   \brief Retrieve metadata field names from the DataSet.
-        *   \details The memory of the data pointer is valid until the
-        *            DataSet is destroyed.
-        *   \param data Receives an array of metadata field names
-        *   \param n_strings Receives the number of metadata field names
-        *   \param lengths Receives an array of the lengths of the metadata
-        *                  field names
-        *   \throw SmartRedis::Exception if metadata field name retrieval fails
-        */
->>>>>>> 36c6c26c
         void get_metadata_field_names(char**& data,
                                       size_t& n_strings,
                                       size_t*& lengths);
@@ -370,10 +344,7 @@
         *   \brief Retrieve the data type of a metadata field in the DataSet
         *   \param name The name of the metadata field
         *   \returns The data type for the metadata field
-<<<<<<< HEAD
-=======
         *   \throw SmartRedis::Exception if metadata field name retrieval fails
->>>>>>> 36c6c26c
         */
         SRMetaDataType get_metadata_field_type(const std::string& name);
 
