/*
 * BSD 2-Clause License
 *
 * Copyright (c) 2021, Hewlett Packard Enterprise
 * All rights reserved.
 *
 * Redistribution and use in source and binary forms, with or without
 * modification, are permitted provided that the following conditions are met:
 *
 * 1. Redistributions of source code must retain the above copyright notice, this
 *    list of conditions and the following disclaimer.
 *
 * 2. Redistributions in binary form must reproduce the above copyright notice,
 *    this list of conditions and the following disclaimer in the documentation
 *    and/or other materials provided with the distribution.
 *
 * THIS SOFTWARE IS PROVIDED BY THE COPYRIGHT HOLDERS AND CONTRIBUTORS "AS IS"
 * AND ANY EXPRESS OR IMPLIED WARRANTIES, INCLUDING, BUT NOT LIMITED TO, THE
 * IMPLIED WARRANTIES OF MERCHANTABILITY AND FITNESS FOR A PARTICULAR PURPOSE ARE
 * DISCLAIMED. IN NO EVENT SHALL THE COPYRIGHT HOLDER OR CONTRIBUTORS BE LIABLE
 * FOR ANY DIRECT, INDIRECT, INCIDENTAL, SPECIAL, EXEMPLARY, OR CONSEQUENTIAL
 * DAMAGES (INCLUDING, BUT NOT LIMITED TO, PROCUREMENT OF SUBSTITUTE GOODS OR
 * SERVICES; LOSS OF USE, DATA, OR PROFITS; OR BUSINESS INTERRUPTION) HOWEVER
 * CAUSED AND ON ANY THEORY OF LIABILITY, WHETHER IN CONTRACT, STRICT LIABILITY,
 * OR TORT (INCLUDING NEGLIGENCE OR OTHERWISE) ARISING IN ANY WAY OUT OF THE USE
 * OF THIS SOFTWARE, EVEN IF ADVISED OF THE POSSIBILITY OF SUCH DAMAGE.
 */

#ifndef SMARTREDIS_CPP_CLUSTER_H
#define SMARTREDIS_CPP_CLUSTER_H

#include <unordered_set>
#include "redisserver.h"
#include "dbnode.h"
#include "nonkeyedcommand.h"
#include "keyedcommand.h"

namespace SmartRedis {

///@file

class RedisCluster;

/*!
*   \brief  The RedisCluster class executes RedisServer
*           commands on a redis cluster.
*/
class RedisCluster : public RedisServer
{
    public:

        /*!
        *   \brief RedisCluster constructor.
        */
        RedisCluster();

        /*!
        *   \brief RedisCluster constructor.
        *          Uses address provided to constructor instead
        *          of environment variables.
        *   \param address_port The address and port in the form of
        *                       "tcp://address:port"
        */
        RedisCluster(std::string address_port);

        /*!
        *   \brief RedisCluster copy constructor is not allowed
        *   \param cluster The RedisCluster to copy for construction
        */
        RedisCluster(const RedisCluster& cluster) = delete;

        /*!
        *   \brief RedisCluster copy assignment is not allowed
        *   \param cluster The RedisCluster to copy for assignment
        */
        RedisCluster& operator=(const RedisCluster& cluster) = delete;

        /*!
        *   \brief RedisCluster destructor
        */
        ~RedisCluster();

        /*!
        *   \brief RedisCluster move constructor
        *   \param cluster The RedisCluster to move for construction
        */
        RedisCluster(RedisCluster&& cluster) = default;

        /*!
        *   \brief RedisCluster move assignment
        *   \param cluster The RedisCluster to move for assignment
        */
        RedisCluster& operator=(RedisCluster&& cluster) = default;

        /*!
        *   \brief Run a single-key Command on the server
        *   \param cmd The single-key Comand to run
        *   \returns The CommandReply from the
        *            command execution
        */
        virtual CommandReply run(SingleKeyCommand& cmd);

        /*!
        *   \brief Run a multi-key Command on the server
        *   \param cmd The multi-key Comand to run
        *   \returns The CommandReply from the
        *            command execution
        */
        virtual CommandReply run(MultiKeyCommand& cmd);

        /*!
        *   \brief Run a compound Command on the server
        *   \param cmd The compound Comand to run
        *   \returns The CommandReply from the
        *            command execution
        */
        virtual CommandReply run(CompoundCommand& cmd);

        /*!
        *   \brief Run a non-keyed Command that
        *          addresses the given db node on the server
        *   \param cmd The non-keyed Command that
        *              addresses the given db node
        *   \returns The CommandReply from the
        *            command execution
        */
        virtual CommandReply run(AddressAtCommand& cmd);

        /*!
        *   \brief Run a non-keyed Command that
        *          addresses any db node on the server
        *   \param cmd The non-keyed Command that
        *              addresses any db node
        *   \returns The CommandReply from the
        *            command execution
        */
        virtual CommandReply run(AddressAnyCommand& cmd);

        /*!
        *   \brief Run multiple single-key or single-hash slot
        *          Command on the server.  Each Command in the
        *          CommandList is run sequentially.
        *   \param cmd The CommandList containing multiple
        *              single-key or single-hash
        *              slot Command to run
        *   \returns A list of CommandReply for each Command
        *            in the CommandList
        */
        virtual std::vector<CommandReply> run(CommandList& cmd);

        /*!
        *   \brief Check if a key exists in the database. This
        *          function does not work for models and scripts.
        *          For models and scripts, model_key_exists should
        *          be used.
        *   \param key The key to check
        *   \returns True if the key exists, otherwise False
        */
        virtual bool key_exists(const std::string& key);

        /*!
        *   \brief Check if a model or script key exists in the database
        *   \param key The key to check
        *   \returns True if the key exists, otherwise False
        */
        virtual bool model_key_exists(const std::string& key);

        /*!
         *  \brief Check if address is valid
         *  \param addresss address of database
         *  \param port port of database
         *  \return True if address is valid
         */
        virtual bool is_addressable(const std::string& address, const uint64_t& port);

        /*!
        *   \brief Put a Tensor on the server
        *   \param tensor The Tensor to put on the server
        *   \returns The CommandReply from the put tensor
        *            command execution
        */
        virtual CommandReply put_tensor(TensorBase& tensor);

        /*!
        *   \brief Get a Tensor from the server
        *   \param key The name of the tensor to retrieve
        *   \returns The CommandReply from the get tensor server
        *            command execution
        */
        virtual CommandReply get_tensor(const std::string& key);

        /*!
        *   \brief Rename a tensor in the database
        *   \param key The original key for the tensor
        *   \param new_key The new key for the tensor
        *   \returns The CommandReply from the last Command
        *            execution in the renaming of the tensor.
        *            In the case of RedisCluster, this is
        *            the reply for the final delete_tensor call.
        */
        virtual CommandReply rename_tensor(const std::string& key,
                                           const std::string& new_key);

        /*!
        *   \brief Delete a tensor in the database
        *   \param key The database key for the tensor
        *   \returns The CommandReply from delete command
        *            executed on the server
        */
        virtual CommandReply delete_tensor(const std::string& key);

        /*!
        *   \brief Copy a tensor from the source key to
        *          the destination key
        *   \param src_key The source key for the tensor copy
        *   \param dest_key The destination key for the tensor copy
        *   \returns The CommandReply from the last Command
        *            execution in the copying of the tensor.
        *            In the case of RedisCluster, this is
        *            the CommandReply from a put_tensor commands.
        */
        virtual CommandReply copy_tensor(const std::string& src_key,
                                         const std::string& dest_key);

        /*!
        *   \brief Copy a vector of tensors from source keys
        *          to destination keys
        *   \param src_key Vector of source keys
        *   \param dest_key Vector of destination keys
        *   \returns The CommandReply from the last Command
        *            execution in the copying of the tensor.
        *            Different implementations may have different
        *            sequences of commands.
        */
        virtual CommandReply copy_tensors(const std::vector<std::string>& src,
                                          const std::vector<std::string>& dest);

        /*!
        *   \brief Set a model from std::string_view buffer in the
        *          database for future execution
        *   \param key The key to associate with the model
        *   \param model The model as a continuous buffer string_view
        *   \param backend The name of the backend
        *                  (TF, TFLITE, TORCH, ONNX)
        *   \param device The name of the device for execution
        *                 (e.g. CPU or GPU)
        *   \param batch_size The batch size for model execution
        *   \param min_batch_size The minimum batch size for model
        *                         execution
        *   \param tag A tag to attach to the model for
        *              information purposes
        *   \param inputs One or more names of model input nodes
        *                 (TF models only)
        *   \param outputs One or more names of model output nodes
        *                 (TF models only)
        *   \returns The CommandReply from the set_model Command
        */
        virtual CommandReply set_model(const std::string& key,
                                       std::string_view model,
                                       const std::string& backend,
                                       const std::string& device,
                                       int batch_size = 0,
                                       int min_batch_size = 0,
                                       const std::string& tag = "",
                                       const std::vector<std::string>& inputs
                                            = std::vector<std::string>(),
                                       const std::vector<std::string>& outputs
                                            = std::vector<std::string>());

        /*!
        *   \brief Set a script from std::string_view buffer in the
        *          database for future execution
        *   \param key The key to associate with the script
        *   \param device The name of the device for execution
        *                 (e.g. CPU or GPU)
        *   \param script The script source in a std::string_view
        *   \returns The CommandReply from set_script Command
        */
        virtual CommandReply set_script(const std::string& key,
                                        const std::string& device,
                                        std::string_view script);

        /*!
        *   \brief Run a model in the database using the
        *          specificed input and output tensors
        *   \param key The key associated with the model
        *   \param inputs The keys of inputs tensors to use
        *                 in the model
        *   \param outputs The keys of output tensors that
        *                 will be used to save model results
        *   \returns The CommandReply from the run model server
        *            Command
        */
        virtual CommandReply run_model(const std::string& key,
                                       std::vector<std::string> inputs,
                                       std::vector<std::string> outputs);

        /*!
        *   \brief Run a script function in the database using the
        *          specificed input and output tensors
        *   \param key The key associated with the script
        *   \param function The name of the function in the script to run
        *   \param inputs The keys of inputs tensors to use
        *                 in the script
        *   \param outputs The keys of output tensors that
        *                 will be used to save script results
        *   \returns The CommandReply from script run Command
        *            execution
        */
        virtual CommandReply run_script(const std::string& key,
                                        const std::string& function,
                                        std::vector<std::string> inputs,
                                        std::vector<std::string> outputs);

        /*!
        *   \brief Retrieve the model from the database
        *   \param key The key associated with the model
        *   \returns The CommandReply that contains the result
        *            of the get model execution on the server
        */
        virtual CommandReply get_model(const std::string& key);

        /*!
        *   \brief Retrieve the script from the database
        *   \param key The key associated with the script
        *   \returns The CommandReply that contains the result
        *            of the get script execution on the server
        */
        virtual CommandReply get_script(const std::string& key);

    protected:

        /*!
        *   \brief Get a DBNode prefix for the provided hash slot
        *   \param hash_slot The hash slot to get a prefix for
        *   \throw std::runtime_error if there is an error
        *          creating a prefix for a particular hash slot
        *          or if hash_slot is greater than 16384.
        */
        std::string _get_crc16_prefix(uint64_t hash_slot);

    private:

        /*!
        *   \brief sw::redis::RedisCluster object pointer
        */
        sw::redis::RedisCluster* _redis_cluster;

        /*!
        *   \brief Vector of DBNodes in the cluster
        */
        std::vector<DBNode> _db_nodes;

        /*!
        *   \brief Prefix of the most recently used DBNode
        */
        std::string _last_prefix;

        /*!
        *   \brief Run the command on the correct db node
        *   \param cmd The command to run on the server
        *   \param db_prefix The prefix of the db node the
        *                    command addresses
        *   \returns The CommandReply from the
        *            command execution
        */
        inline CommandReply _run(const Command& cmd, std::string db_prefix);

        /*!
        *   \brief Connect to the cluster at the address and port
        *   \param address_port A string formatted as
        *                       tcp:://address:port
        *                       for redis connection
        */
        inline void _connect(std::string address_port);

        /*!
        *   \brief Map the RedisCluster via the CLUSTER SLOTS
        *          command.
        */
        inline void _map_cluster();

        /*!
        *   \brief Get the prefix that can be used to address
        *          the correct database for a given command
        *   \param cmd The Command to analyze for DBNode prefix
        *   \returns The DBNode prefix as a string
        *   \throw smart_runtime_error if the Command does not have
        *          keys or if multiple keys have different prefixes
        */
        std::string _get_db_node_prefix(Command& cmd);

        /*!
        *   \brief Processes the CommandReply for CLUSTER SLOTS
        *          to build DBNode information
        *   \param reply The CommandReply for CLUSTER SLOTS
        *   \throw smart_runtime_error if there is an error
        *          creating a prefix for a particular DBNode
        */
        inline void _parse_reply_for_slots(CommandReply& reply);

        /*!
<<<<<<< HEAD
        *   \brief Get a DBNode prefix for the provided hash slot
        *   \param hash_slot The hash slot to get a prefix for
        *   \throw smart_runtime_error if there is an error
        *          creating a prefix for a particular DBNode
        */
        std::string _get_crc16_prefix(uint64_t hash_slot);

        /*!
        *   \brief Perform an inverse CRC16 calculation.
        *   \details Given a remainder, this function will
        *            calculate a number that when divded by
        *            the CRC16 polynomial, yields the remainder.
        *   \param remainder The polynomial remainder
        *   \returns A 64-bit number that when divided by the
        *            CRC16 polynomial yields the remainder.
        */
        uint64_t _crc16_inverse(uint64_t remainder);
=======
        *   \brief Perfrom an inverse XOR and shift using
        *          the CRC16 polynomial starting at the bit
        *          position specified by initial_shift.
        *          The XOR shift will be performed on n_bits.
        *          The XOR operation is performed on every
        *          non-zero bit starting from the right, following
        *          the same pattern as the forward CRC16 calculation
        *          (which starts on the left).
        *   \param remainder The polynomial expression used
        *          with the CRC16 polynomial.  remainder
        *          is modified and contains the result of the
        *          inverse CRC16 XOR shifts.
        *   \param initial_shift An initial shift applied to
        *          the polynomial so the inverse XOR shift can be
        *          restarted at the initial_shift bit position.
        *   \param n_bits The number of bits (e.g. the number of
        *                 times) the XOR operation should be
        *                 applied to remainder
        */
        void _crc_xor_shift(uint64_t& remainder,
                            const size_t initial_shift,
                            const size_t n_bits);

        /*!
        *   \brief Check if the current CRC16 inverse
        *          contains any forbidden characters
        *   \param char_bits The character bits (current solution)
        *   \param n_chars The current number of characters
        *   \return True if the char_bits contain a forbidden
        *           character, otherwise False.
        */
        bool _is_valid_inverse(uint64_t char_bits,
                               const size_t n_chars);
>>>>>>> 1539461d

        /*!
        *   \brief Determine if the key has a substring
        *          enclosed by "{" and "}" characters
        *   \param key The key to examine
        *   \returns True if the key contains a substring
        *            enclosed by "{" and "}" characters
        */
        bool _has_hash_tag(const std::string& key);

        /*!
        *   \brief  Return the key enclosed by "{" and "}"
        *           characters
        *   \param key The key to examine
        *   \returns The first substring enclosed by "{" and "}"
        *           characters
        */
        std::string _get_hash_tag(const std::string& key);

        /*!
        *   \brief  Get the hash slot for a key
        *   \param key The key to examine
        *   \returns The hash slot of the key
        */
        uint16_t _get_hash_slot(const std::string& key);

        /*!
        *   \brief  Get the index of the DBNode responsible
        *           for the hash slot
        *   \param hash_slot The hash slot to search for
        *   \param lhs The lower bound of the DBNode array to
        *              search (inclusive)
        *   \param rhs The upper bound of the DBNode array to
        *              search (inclusive)
        *   \returns DBNode index responsible for the hash slot
        */
        uint16_t _get_dbnode_index(uint16_t hash_slot,
                                   unsigned lhs,
                                   unsigned rhs);

        /*!
        *   \brief  Attaches a prefix and constant suffix to keys to
        *           enforce identical hash slot constraint
        *   \param names The keys that need to be updated for identical
        *                hash slot constraint
        *   \param prefix The prefix to attach
        *   \returns A vector of updated names
        */
        std::vector<std::string>  _get_tmp_names(std::vector<std::string> names,
                                                 std::string db_prefix);

        /*!
        *   \brief  Delete multiple keys with the assumption that all
        *           keys use the same hash slot
        *   \param names The keys that need to be updated for identical
        *                hash slot constraint
        *   \param prefix The prefix to attach
        *   \returns A vector of updated names
        */
        void _delete_keys(std::vector<std::string> key
                          );

        /*!
        *   \brief  Run a model in the database that uses dagrun
        *   \param key The key associated with the model
        *   \param inputs The keys of inputs tensors to use
        *                 in the model
        *   \param outputs The keys of output tensors that
        *                 will be used to save model results
        */
        void __run_model_dagrun(const std::string& key,
                                std::vector<std::string> inputs,
                                std::vector<std::string> outputs);

        /*!
        *   \brief  Retrieve the optimum model prefix for
        *           the set of inputs
        *   \param name The name of the model
        *   \param inputs The keys of inputs tensors to use
        *                 in the model
        *   \param outputs The keys of output tensors that
        *                 will be used to save model results
        */
        DBNode* _get_model_script_db(const std::string& name,
                                     std::vector<std::string>& inputs,
                                     std::vector<std::string>& outputs);
};

} //namespace SmartRedis

#endif //SMARTREDIS_CPP_CLUSTER_H<|MERGE_RESOLUTION|>--- conflicted
+++ resolved
@@ -333,7 +333,7 @@
         /*!
         *   \brief Get a DBNode prefix for the provided hash slot
         *   \param hash_slot The hash slot to get a prefix for
-        *   \throw std::runtime_error if there is an error
+        *   \throw smart_runtime_error if there is an error
         *          creating a prefix for a particular hash slot
         *          or if hash_slot is greater than 16384.
         */
@@ -400,25 +400,6 @@
         inline void _parse_reply_for_slots(CommandReply& reply);
 
         /*!
-<<<<<<< HEAD
-        *   \brief Get a DBNode prefix for the provided hash slot
-        *   \param hash_slot The hash slot to get a prefix for
-        *   \throw smart_runtime_error if there is an error
-        *          creating a prefix for a particular DBNode
-        */
-        std::string _get_crc16_prefix(uint64_t hash_slot);
-
-        /*!
-        *   \brief Perform an inverse CRC16 calculation.
-        *   \details Given a remainder, this function will
-        *            calculate a number that when divded by
-        *            the CRC16 polynomial, yields the remainder.
-        *   \param remainder The polynomial remainder
-        *   \returns A 64-bit number that when divided by the
-        *            CRC16 polynomial yields the remainder.
-        */
-        uint64_t _crc16_inverse(uint64_t remainder);
-=======
         *   \brief Perfrom an inverse XOR and shift using
         *          the CRC16 polynomial starting at the bit
         *          position specified by initial_shift.
@@ -452,7 +433,6 @@
         */
         bool _is_valid_inverse(uint64_t char_bits,
                                const size_t n_chars);
->>>>>>> 1539461d
 
         /*!
         *   \brief Determine if the key has a substring
