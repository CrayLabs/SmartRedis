--- conflicted
+++ resolved
@@ -1146,15 +1146,9 @@
         int get_list_length(const std::string& list_name);
 
         /*!
-<<<<<<< HEAD
-        *   \brief Poll list length until length is greater or equal
-        *          to the provided length.  If maximum number of
-        *          attemps is exceeded, false is returned.
-=======
         *   \brief Poll list length until length is equal
         *          to the provided length.  If maximum number of
         *          attempts is exceeded, false is returned.
->>>>>>> 5e1320cb
         *   \details The aggregation list key used to check for list length
         *            may be formed by applying a prefix to the supplied
         *            name. See set_data_source() and use_list_ensemble_prefix()
@@ -1172,8 +1166,6 @@
                               int poll_frequency_ms, int num_tries);
 
         /*!
-<<<<<<< HEAD
-=======
         *   \brief Poll list length until length is greater than or equal
         *          to the user-provided length. If maximum number of
         *          attempts is exceeded, false is returned.
@@ -1214,7 +1206,6 @@
                                   int poll_frequency_ms, int num_tries);
 
         /*!
->>>>>>> 5e1320cb
         *   \brief Get datasets from an aggregation list
         *   \details The aggregation list key used to retrieve datasets
         *            may be formed by applying a prefix to the supplied
@@ -1638,8 +1629,6 @@
         */
         std::string _get_dataset_name_from_list_entry(std::string& dataset_key);
 
-<<<<<<< HEAD
-=======
         /*!
         *   \brief Poll aggregation list length using a custom comparison function
         *   \details The aggregation list key used to check for list length
@@ -1660,7 +1649,6 @@
                                int poll_frequency_ms, int num_tries,
                                std::function<bool(int,int)> comp_func);
 
->>>>>>> 5e1320cb
 };
 
 } //namespace SmartRedis
