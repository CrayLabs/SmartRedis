/*
 * BSD 2-Clause License
 *
 * Copyright (c) 2021-2023, Hewlett Packard Enterprise
 * All rights reserved.
 *
 * Redistribution and use in source and binary forms, with or without
 * modification, are permitted provided that the following conditions are met:
 *
 * 1. Redistributions of source code must retain the above copyright notice, this
 *    list of conditions and the following disclaimer.
 *
 * 2. Redistributions in binary form must reproduce the above copyright notice,
 *    this list of conditions and the following disclaimer in the documentation
 *    and/or other materials provided with the distribution.
 *
 * THIS SOFTWARE IS PROVIDED BY THE COPYRIGHT HOLDERS AND CONTRIBUTORS "AS IS"
 * AND ANY EXPRESS OR IMPLIED WARRANTIES, INCLUDING, BUT NOT LIMITED TO, THE
 * IMPLIED WARRANTIES OF MERCHANTABILITY AND FITNESS FOR A PARTICULAR PURPOSE ARE
 * DISCLAIMED. IN NO EVENT SHALL THE COPYRIGHT HOLDER OR CONTRIBUTORS BE LIABLE
 * FOR ANY DIRECT, INDIRECT, INCIDENTAL, SPECIAL, EXEMPLARY, OR CONSEQUENTIAL
 * DAMAGES (INCLUDING, BUT NOT LIMITED TO, PROCUREMENT OF SUBSTITUTE GOODS OR
 * SERVICES; LOSS OF USE, DATA, OR PROFITS; OR BUSINESS INTERRUPTION) HOWEVER
 * CAUSED AND ON ANY THEORY OF LIABILITY, WHETHER IN CONTRACT, STRICT LIABILITY,
 * OR TORT (INCLUDING NEGLIGENCE OR OTHERWISE) ARISING IN ANY WAY OUT OF THE USE
 * OF THIS SOFTWARE, EVEN IF ADVISED OF THE POSSIBILITY OF SUCH DAMAGE.
 */

#ifndef SMARTREDIS_CONFIGOPTIONS_H
#define SMARTREDIS_CONFIGOPTIONS_H

#ifndef __cplusplus
#error C users should include c_configoptions.h, not configoptions.h
#endif

#ifdef __cplusplus
#include <string>
#include <memory> // for unique_ptr
#include <unordered_map>
#include "srobject.h"
#include "sr_enums.h"

///@file

namespace SmartRedis {

/*!
*   \brief Configuration source enumeration
*/
enum cfgSrc {
    cs_envt,    // Configuration data is coming from environment variables
};


/*!
*   \brief The ConfigOptions class consolidates access to configuration options
*          used in SmartRedis
*/
class ConfigOptions
{
    private:
        /*!
        *   \brief ConfigOptions constructor. Do not use! To instantiate a
        *          ConfigOptions object, use one of the factory methods below
        *   \param source The selected source for config data
        *   \param string The string associated with the source
        */
        ConfigOptions(cfgSrc source, const std::string& string);

    public:

        /*!
        *   \brief ConfigOptions copy constructor
        *   \param cfgopts The ConfigOptions to copy
        */
        ConfigOptions(const ConfigOptions& cfgopts) = default;

        /*!
        *   \brief ConfigOptions copy assignment operator
        *   \param cfgopts The ConfigOptions to copy and assign
        */
        ConfigOptions& operator=(const ConfigOptions& cfgopts) = default;

        /*!
        *   \brief ConfigOptions move constructor
        *   \param cfgopts The ConfigOptions to move
        */
        ConfigOptions(ConfigOptions&& cfgopts) = default;

        /*!
        *   \brief ConfigOptions move assignment operator
        *   \param cfgopts The ConfigOptions to move and assign
        */
        ConfigOptions& operator=(ConfigOptions&& cfgopts) = default;

        /*!
        *   \brief ConfigOptions destructor
        */
        virtual ~ConfigOptions();

        /*!
        *   \brief Deep copy a ConfigOptions object
        *   \returns The cloned object
        *   \throw std::bad_alloc on allocation failure
        */
       ConfigOptions* clone();

        /////////////////////////////////////////////////////////////
        // Factory construction methods

        /*!
        *   \brief Instantiate ConfigOptions, getting selections from
        *          environment variables. If \p db_suffix is non-empty,
        *          then "{db_suffix}_" will be prepended to the name of
        *          each environment variable that is read.
        *   \param db_suffix The suffix to use with environment variables,
        *                    or an empty string to disable suffixing
        *   \returns The constructed ConfigOptions object
        *   \throw SmartRedis::Exception if db_suffix contains invalid
        *          characters
        */
        static std::unique_ptr<ConfigOptions> create_from_environment(
            const std::string& db_suffix);

        /*!
        *   \brief Instantiate ConfigOptions, getting selections from
        *          environment variables. If \p db_suffix is non-empty,
        *          then "{db_suffix}_" will be prepended to the name of
        *          each environment variable that is read.
        *   \param db_suffix The suffix to use with environment variables,
        *                    or an empty string to disable suffixing
        *   \returns The constructed ConfigOptions object
        *   \throw SmartRedis::Exception if db_suffix contains invalid
        *          characters
        */
        static std::unique_ptr<ConfigOptions> create_from_environment(
            const char* db_suffix);

        /////////////////////////////////////////////////////////////
        // Option access

        /*!
        *   \brief Retrieve the value of a numeric configuration option
        *          from the selected source
        *   \param option_name The name of the configuration option to retrieve
        *   \returns The value of the selected option
        *   \throw Throws SRKeyException if the option was not set in the
        *          selected source
        */
        int64_t get_integer_option(const std::string& option_name);

        /*!
        *   \brief Retrieve the value of a string configuration option
        *          from the selected source
        *   \param option_name The name of the configuration option to retrieve
        *   \returns The value of the selected option
        *   \throw Throws SRKeyException if the option was not set in the
        *          selected source
        */
        std::string get_string_option(const std::string& option_name);

        /*!
        *   \brief Resolve the value of a string configuration option
        *          from the selected source, selecting a default value
        *          if not configured
        *   \param option_name The name of the configuration option to retrieve
        *   \param default_value The baseline value of the configuration
        *          option to be returned if a value was not set in the
        *          selected source
        *   \returns The value of the selected option. Returns
        *            \p default_value if the option was not set in the
        *            selected source
        */
        std::string _resolve_string_option(
            const std::string& option_name, const std::string& default_value);

        /*!
        *   \brief Resolve the value of a numeric configuration option
        *          from the selected source, selecting a default value
        *          if not configured
        *   \param option_name The name of the configuration option to retrieve
        *   \param default_value The baseline value of the configuration
        *          option to be returned if a value was not set in the
        *          selected source
        *   \returns The value of the selected option. Returns
        *            \p default_value if the option was not set in the
        *            selected source
        */
        int64_t _resolve_integer_option(
            const std::string& option_name, int64_t default_value);

        /*!
        *   \brief Check whether a configuration option is set in the
        *          selected source
        *   \param option_name The name of the configuration option to check
        *   \returns True IFF the target option is defined in the selected
        *            source
        */
        bool is_configured(const std::string& option_name);

        /*!
        *   \brief Retrieve the logging context
        *   \returns The log context associated with this object
        */
        SRObject* _get_log_context() { return _log_context; }

        /*!
        *   \brief Store the logging context
        *   \param log_context The context to associate with logging
        */
        void _set_log_context(SRObject* log_context) {
            _log_context = log_context;
        }

        /*!
<<<<<<< HEAD
        *   \brief Clear a configuration option from the cache
        *   \param option_name The name of the option to clear
        */
        void _clearOptionFromCache(const std::string& option_name);
=======
        *   \brief Stash a string buffer so we can delete it on cleanup
        *   \param buf The buffer to store
        */
        void _add_string_buffer(char* buf) {
            _string_buffer_stash.push_back(buf);
        }
>>>>>>> b1b1cdba

        /////////////////////////////////////////////////////////////
        // Option overrides

        /*!
        *   \brief Override the value of a numeric configuration option
        *          in the selected source
        *   \details Overrides are specific to an instance of the
        *            ConfigOptions class. An instance that references
        *            the same source will not be affected by an override to
        *            a different ConfigOptions instance
        *   \param option_name The name of the configuration option to override
        *   \param value The value to store for the configuration option
        */
        void override_integer_option(
            const std::string& option_name, int64_t value);

        /*!
        *   \brief Override the value of a string configuration option
        *          in the selected source
        *   \details Overrides are specific to an instance of the
        *            ConfigOptions class. An instance that references
        *            the same source will not be affected by an override to
        *            a different ConfigOptions instance
        *   \param option_name The name of the configuration option to override
        *   \param value The value to store for the configuration option
        */
        void override_string_option(
            const std::string& option_name, const std::string& value);

    private:

        /*!
        *   \brief Process option data from a fixed source
        *   \throw SmartRedis::Exception: sources other than environment
        *          variables are not implemented yet
        */
        void _populate_options();

        /*!
        *   \brief Apply a suffix to an option name if the source is environment
        *          variables and the suffix is nonempty
        *   \param option_name The name of the option to suffix
        */
        std::string _suffixed(const std::string& option_name);

        /*!
        *  \brief Integer option map
        */
        std::unordered_map<std::string, int64_t> _int_options;

        /*!
        *  \brief String option map
        */
        std::unordered_map<std::string, std::string> _string_options;

        /*!
        *  \brief Configuration source
        */
        cfgSrc _source;

        /*!
        *  \brief Configuration string. Meaning is specific to the source
        */
       std::string _string;

        /*!
        *  \brief Lazy evaluation (do we read in all options at once or only
        *         on demand)
        */
        bool _lazy;

        /*!
        *  \brief Logging context
        */
<<<<<<< HEAD
        SRObject* _log_context;
=======
        std::string _log_context;

        /*!
        *  \brief Stash of string buffers to free at cleanup time
        */
       std::vector<char*> _string_buffer_stash;
>>>>>>> b1b1cdba
};

} // namespace SmartRedis

#endif
#endif // SMARTREDIS_CONFIGOPTIONS_H<|MERGE_RESOLUTION|>--- conflicted
+++ resolved
@@ -213,19 +213,18 @@
         }
 
         /*!
-<<<<<<< HEAD
         *   \brief Clear a configuration option from the cache
         *   \param option_name The name of the option to clear
         */
         void _clearOptionFromCache(const std::string& option_name);
-=======
+
+        /*!
         *   \brief Stash a string buffer so we can delete it on cleanup
         *   \param buf The buffer to store
         */
         void _add_string_buffer(char* buf) {
             _string_buffer_stash.push_back(buf);
         }
->>>>>>> b1b1cdba
 
         /////////////////////////////////////////////////////////////
         // Option overrides
@@ -301,16 +300,12 @@
         /*!
         *  \brief Logging context
         */
-<<<<<<< HEAD
         SRObject* _log_context;
-=======
-        std::string _log_context;
 
         /*!
         *  \brief Stash of string buffers to free at cleanup time
         */
        std::vector<char*> _string_buffer_stash;
->>>>>>> b1b1cdba
 };
 
 } // namespace SmartRedis
