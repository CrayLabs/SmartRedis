--- conflicted
+++ resolved
@@ -26,18 +26,14 @@
 	echo "Hiredis downloaded"
     fi
     cd hiredis
-<<<<<<< HEAD
-    CC=gcc CXX=g++ make PREFIX="$(pwd)/install" static -j $NPROC
-    CC=gcc CXX=g++ make PREFIX="$(pwd)/install" install
+
+    CC=gcc CXX=g++ make PREFIX="$(pwd)/../../install" static -j $NPROC
+    CC=gcc CXX=g++ make PREFIX="$(pwd)/../../install" install
     # delete shared libraries
     rm *.so
     rm *.dylib
     rm install/lib/*.so
     rm install/lib/*.dylib
-=======
-    CC=gcc CXX=g++ make PREFIX="$(pwd)/../../install/"
-    CC=gcc CXX=g++ make PREFIX="$(pwd)/../../install/" install
->>>>>>> 257ed08b
     cd ../
     export HIREDIS_INSTALL_PATH="$(pwd)/../../install/"
     export LD_LIBRARY_PATH="$HIREDIS_INSTALL_PATH/lib":$LD_LIBRARY_PATH
@@ -57,13 +53,9 @@
     #ex -s -c '2i|SET_PROPERTY(GLOBAL PROPERTY TARGET_SUPPORTS_SHARED_LIBS TRUE)' -c x CMakeLists.txt
     mkdir compile
     cd compile
-<<<<<<< HEAD
-    $CMAKE -DCMAKE_BUILD_TYPE=Release -DREDIS_PLUS_PLUS_BUILD_TEST=OFF -DREDIS_PLUS_PLUS_BUILD_SHARED=OFF -DCMAKE_PREFIX_PATH="${HIREDIS_INSTALL_PATH}" -DCMAKE_INSTALL_PREFIX="$(pwd)/../install" -DCMAKE_CXX_STANDARD=17 ..
+
+    $CMAKE -DCMAKE_BUILD_TYPE=Release -DREDIS_PLUS_PLUS_BUILD_TEST=OFF -DREDIS_PLUS_PLUS_BUILD_SHARED=OFF -DCMAKE_PREFIX_PATH="${HIREDIS_INSTALL_PATH}" -DCMAKE_INSTALL_PREFIX="$(pwd)/../../../install" -DCMAKE_CXX_STANDARD=17 ..
     CC=gcc CXX=g++ make -j $NPROC
-=======
-    cmake -DCMAKE_BUILD_TYPE=Release -DCMAKE_PREFIX_PATH="${HIREDIS_INSTALL_PATH}" -DCMAKE_INSTALL_PREFIX="$(pwd)/../../../install/" -DCMAKE_CXX_STANDARD=17 ..
-    CC=gcc CXX=g++ make -j 2
->>>>>>> 257ed08b
     CC=gcc CXX=g++ make install
     cd ../../
     echo "Finished installing Redis-plus-plus"
@@ -82,13 +74,8 @@
     cd protobuf
     echo "Downloading Protobuf dependencies"
     ./autogen.sh
-<<<<<<< HEAD
-    CFLAGS=-fPIC CXXFLAGS=-fPIC ./configure --disable-shared --prefix="$(pwd)/install"
+    CFLAGS=-fPIC CXXFLAGS=-fPIC ./configure --disable-shared --prefix="$(pwd)/../../install"
     CC=gcc CXX=g++ make -j $NPROC
-=======
-    ./configure --prefix="$(pwd)/../../install/"
-    CC=gcc CXX=g++ make -j 4
->>>>>>> 257ed08b
     CC=gcc CXX=g++ make install
     echo "Finished installing Protobuf"
     cd ../
@@ -99,7 +86,7 @@
 if [[ -d "./pybind" ]]; then
     echo "PyBind11 has already been downloaded and installed"
 else
-	git clone https://github.com/pybind/pybind11.git pybind --depth=1
+    git clone https://github.com/pybind/pybind11.git pybind --depth=1
     cd pybind
     mkdir build
     cd ..
