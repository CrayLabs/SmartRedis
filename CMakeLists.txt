# BSD 2-Clause License
#
# Copyright (c) 2021-2022, Hewlett Packard Enterprise
# All rights reserved.
#
# Redistribution and use in source and binary forms, with or without
# modification, are permitted provided that the following conditions are met:
#
# 1. Redistributions of source code must retain the above copyright notice, this
#    list of conditions and the following disclaimer.
#
# 2. Redistributions in binary form must reproduce the above copyright notice,
#    this list of conditions and the following disclaimer in the documentation
#    and/or other materials provided with the distribution.
#
# THIS SOFTWARE IS PROVIDED BY THE COPYRIGHT HOLDERS AND CONTRIBUTORS "AS IS"
# AND ANY EXPRESS OR IMPLIED WARRANTIES, INCLUDING, BUT NOT LIMITED TO, THE
# IMPLIED WARRANTIES OF MERCHANTABILITY AND FITNESS FOR A PARTICULAR PURPOSE ARE
# DISCLAIMED. IN NO EVENT SHALL THE COPYRIGHT HOLDER OR CONTRIBUTORS BE LIABLE
# FOR ANY DIRECT, INDIRECT, INCIDENTAL, SPECIAL, EXEMPLARY, OR CONSEQUENTIAL
# DAMAGES (INCLUDING, BUT NOT LIMITED TO, PROCUREMENT OF SUBSTITUTE GOODS OR
# SERVICES; LOSS OF USE, DATA, OR PROFITS; OR BUSINESS INTERRUPTION) HOWEVER
# CAUSED AND ON ANY THEORY OF LIABILITY, WHETHER IN CONTRACT, STRICT LIABILITY,
# OR TORT (INCLUDING NEGLIGENCE OR OTHERWISE) ARISING IN ANY WAY OUT OF THE USE
# OF THIS SOFTWARE, EVEN IF ADVISED OF THE POSSIBILITY OF SUCH DAMAGE.

project(SmartRedis)

cmake_minimum_required(VERSION 3.13)

option(BUILD_PYTHON "Build the python module" ON)

set(CMAKE_BUILD_TYPE RELEASE)
set(CMAKE_CXX_STANDARD 17)
set(CMAKE_INSTALL_PREFIX ${CMAKE_SOURCE_DIR}/install)
set(THREADS_PREFER_PTHREAD_FLAG ON)
#add_link_options(-lpthread)

add_compile_options(-fvisibility=default)

if (WERROR)
    add_compile_options(-Wall -Werror)
endif()

find_library(REDISPP redis++ PATHS ${CMAKE_SOURCE_DIR}/install/lib NO_DEFAULT_PATH REQUIRED)
find_library(HIREDIS hiredis PATHS ${CMAKE_SOURCE_DIR}/install/lib NO_DEFAULT_PATH REQUIRED)
find_package(Threads REQUIRED)

set(EXT_CLIENT_LIBRARIES ${REDISPP} ${HIREDIS})

set(CLIENT_SRC
    src/c/c_client.cpp
    src/c/c_dataset.cpp
    src/c/c_error.cpp
    src/cpp/client.cpp
    src/cpp/dataset.cpp
    src/cpp/command.cpp
    src/cpp/keyedcommand.cpp
    src/cpp/nonkeyedcommand.cpp
    src/cpp/multikeycommand.cpp
    src/cpp/singlekeycommand.cpp
    src/cpp/compoundcommand.cpp
    src/cpp/addressatcommand.cpp
    src/cpp/addressanycommand.cpp
    src/cpp/addressallcommand.cpp
    src/cpp/clusterinfocommand.cpp
    src/cpp/dbinfocommand.cpp
    src/cpp/gettensorcommand.cpp
    src/cpp/commandlist.cpp
    src/cpp/metadata.cpp
    src/cpp/tensorbase.cpp
    src/cpp/tensorpack.cpp
    src/cpp/dbnode.cpp
    src/cpp/commandreply.cpp
    src/cpp/redisserver.cpp
    src/cpp/rediscluster.cpp
    src/cpp/redis.cpp
    src/cpp/metadatafield.cpp
    src/cpp/stringfield.cpp
    src/cpp/pipelinereply.cpp
<<<<<<< HEAD
    src/cpp/threadpool.cpp
=======
>>>>>>> 5e1320cb
    src/fortran/fortran_c_interop.F90
    src/fortran/dataset.F90
    src/fortran/client.F90)

include_directories(SYSTEM
    include
    install/include
    src/fortran
)

# Build dynamic library
add_library(smartredis SHARED ${CLIENT_SRC})
set_target_properties(smartredis PROPERTIES SUFFIX ".so")
target_link_libraries(smartredis PUBLIC ${EXT_CLIENT_LIBRARIES} PRIVATE Threads::Threads)

# Install dynamic library and headers
install(TARGETS smartredis
	LIBRARY DESTINATION lib)

install(DIRECTORY "${CMAKE_SOURCE_DIR}/include/"
        DESTINATION "include"
        FILES_MATCHING
        PATTERN "*.h" PATTERN "*.tcc" PATTERN "*.inc"
)

if(BUILD_PYTHON)
	message("-- Python client build enabled")
	add_subdirectory(${CMAKE_SOURCE_DIR}/third-party/pybind
                     ${CMAKE_SOURCE_DIR}/third-party/pybind/build)

    add_library(smartredis_static STATIC ${CLIENT_SRC})

	pybind11_add_module(smartredisPy
	                    src/python/src/pyclient.cpp
                        src/python/src/pydataset.cpp
                        ${CLIENT_SRC}
                        src/python/bindings/bind.cpp)

	target_link_libraries(smartredisPy PUBLIC ${EXT_CLIENT_LIBRARIES})
	install(TARGETS smartredisPy
	        LIBRARY DESTINATION lib)
else()
	message("-- Skipping Python client build")
endif()<|MERGE_RESOLUTION|>--- conflicted
+++ resolved
@@ -78,10 +78,7 @@
     src/cpp/metadatafield.cpp
     src/cpp/stringfield.cpp
     src/cpp/pipelinereply.cpp
-<<<<<<< HEAD
     src/cpp/threadpool.cpp
-=======
->>>>>>> 5e1320cb
     src/fortran/fortran_c_interop.F90
     src/fortran/dataset.F90
     src/fortran/client.F90)
