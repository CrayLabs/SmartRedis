--- conflicted
+++ resolved
@@ -26,11 +26,7 @@
 .PHONY: lib
 lib: SHELL:=/bin/bash
 lib: deps
-<<<<<<< HEAD
 	@bash ./build-scripts/build_lib.sh
-=======
-	@mkdir -p build; (cd build; cmake ..; make; make install)
->>>>>>> 257ed08b
 
 # help: test-deps                      - Make SmartRedis testing dependencies
 .PHONY: test-deps
