
MAKEFLAGS += --no-print-directory

# Do not remove this block. It is used by the 'help' rule when
# constructing the help output.
# help:
# help: SmartRedis Makefile help
# help:

# help: help                           - display this makefile's help information
.PHONY: help
help:
	@grep "^# help\:" Makefile | grep -v grep | sed 's/\# help\: //' | sed 's/\# help\://'

# help:
# help: Build
# help: -------

# help: deps                           - Make SmartRedis dependencies
.PHONY: deps
deps: SHELL:=/bin/bash
deps:
	@bash ./build-scripts/build_deps.sh

# help: lib                            - Build SmartRedis clients into a static library
.PHONY: lib
lib: SHELL:=/bin/bash
lib: deps
	@bash ./build-scripts/build_lib.sh

# help: test-deps                      - Make SmartRedis testing dependencies
.PHONY: test-deps
test-deps: SHELL:=/bin/bash
test-deps:
	@bash ./build-scripts/build_test_deps.sh

# help: test-deps-gpu                  - Make SmartRedis GPU testing dependencies
.PHONY: test-deps
test-deps-gpu: SHELL:=/bin/bash
test-deps-gpu:
	@bash ./build-scripts/build_test_deps.sh gpu


# help: build-tests                    - build all tests (C, C++, Fortran)
.PHONY: build-tests
build-tests: lib
	./build-scripts/build_cpp_tests.sh
	./build-scripts/build_c_tests.sh
	./build-scripts/build_fortran_tests.sh


# help: build-test-cpp                 - build the C++ tests
.PHONY: build-test-cpp
build-test-cpp: lib
	./build-scripts/build_cpp_tests.sh


# help: build-test-c                   - build the C tests
.PHONY: build-test-c
build-test-c: lib
	./build-scripts/build_c_tests.sh


# help: build-test-fortran             - build the Fortran tests
.PHONY: build-test-fortran
build-test-fortran: lib
	./build-scripts/build_fortran_tests.sh


# help: build-examples                 - build all examples (serial, parallel)
.PHONY: build-examples
build-examples: lib
	./build-scripts/build_serial_examples.sh
	./build-scripts/build_parallel_examples.sh

# help: build-example-serial           - buld serial examples
.PHONY: build-example-serial
build-example-serial: lib
	./build-scripts/build_serial_examples.sh


# help: build-example-parallel         - build parallel examples (requires MPI)
.PHONY: build-example-parallel
build-example-parallel: lib
	./build-scripts/build_parallel_examples.sh


# help: clean-deps                     - remove third-party deps
.PHONY: clean-deps
clean-deps:
	@rm -rf ./third-party


# help: clean                          - remove builds, pyc files, .gitignore rules
.PHONY: clean
clean:
	@git clean -X -f -d


# help: clobber                        - clean, remove deps, builds, (be careful)
.PHONY: clobber
clobber: clean clean-deps


# help:
# help: Style
# help: -------

# help: style                          - Sort imports and format with black
.PHONY: style
style: sort-imports format


# help: check-style                    - check code style compliance
.PHONY: check-style
check-style: check-sort-imports check-format


# help: format                         - perform code style format
.PHONY: format
format:
	@black ./src/python/module/smartredis ./tests/python/


# help: check-format                   - check code format compliance
.PHONY: check-format
check-format:
	@black --check ./src/python/module/smartredis ./tests/python/


# help: sort-imports                   - apply import sort ordering
.PHONY: sort-imports
sort-imports:
	@isort ./src/python/module/smartredis ./tests/python/ --profile black


# help: check-sort-imports             - check imports are sorted
.PHONY: check-sort-imports
check-sort-imports:
	@isort  ./src/python/module/smartredis ./tests/python/ --check-only --profile black


# help: check-lint                     - run static analysis checks
.PHONY: check-lint
check-lint:
	@pylint --rcfile=.pylintrc ./src/python/module/smartredis ./tests/python


# help:
# help: Documentation
# help: -------

# help: docs                           - generate project documentation
.PHONY: docs
docs:
	@cd doc; make html

# help: cov                            - generate html coverage report for Python client
.PHONY: cov
cov:
	@coverage html
	@echo if data was present, coverage report is in htmlcov/index.html

# help:
# help: Test
# help: -------

# help: test                           - Build and run all tests (C, C++, Fortran, Python)
.PHONY: test
test: build-tests
test:
	@PYTHONFAULTHANDLER=1 python -m pytest -vv ./tests


# help: test-verbose                   - Build and run all tests [verbosely]
.PHONY: test-verbose
test-verbose: build-tests
test-verbose:
	@PYTHONFAULTHANDLER=1 python -m pytest -vv -s ./tests

# help: test-c                         - Build and run all C tests
.PHONY: test-c
test-c: build-test-c
test-c:
	@python -m pytest -vv -s ./tests/c/

# help: test-cpp                       - Build and run all C++ tests
.PHONY: test-cpp
test-cpp: build-test-cpp
test-cpp:
	@python -m pytest -vv -s ./tests/cpp/


# help: test-py                        - run python tests
.PHONY: test-py
test-py:
<<<<<<< HEAD
	@python -m pytest -vv -s ./tests/python/
=======
	@PYTHONFAULTHANDLER=1 python -m pytest -vv ./tests/python/
>>>>>>> 1132dcff

# help: test-fortran                   - run fortran tests
.PHONY: test-fortran
test-fortran: build-test-fortran
	@python -m pytest -vv ./tests/fortran/

# help: testpy-cov                     - run python tests with coverage
.PHONY: testpy-cov
testpy-cov:
	@PYTHONFAULTHANDLER=1 python -m pytest --cov=./src/python/module/smartredis/ -vv ./tests/python/
<|MERGE_RESOLUTION|>--- conflicted
+++ resolved
@@ -194,11 +194,7 @@
 # help: test-py                        - run python tests
 .PHONY: test-py
 test-py:
-<<<<<<< HEAD
-	@python -m pytest -vv -s ./tests/python/
-=======
 	@PYTHONFAULTHANDLER=1 python -m pytest -vv ./tests/python/
->>>>>>> 1132dcff
 
 # help: test-fortran                   - run fortran tests
 .PHONY: test-fortran
